"""
Settings for atmosphere project.

"""

from __future__ import absolute_import
from datetime import timedelta
from celery.schedules import crontab
from uuid import UUID
import logging
import os
import os.path
import sys

import threepio
import caslib

import atmosphere

#Debug Mode
DEBUG = True
TEMPLATE_DEBUG = DEBUG

SETTINGS_ROOT = os.path.abspath(os.path.dirname(__file__))
PROJECT_ROOT = os.path.abspath(os.path.join(os.path.dirname(__file__),
                                            '../..'))
APPEND_SLASH = False
SERVER_URL = 'https://MYHOSTNAMEHERE'
# IF on the root directory, this should be BLANK, else: /path/to/web (NO
# TRAILING /)
REDIRECT_URL = ''

# Hosts/domain names that are valid for this site; required if DEBUG is False
# See https://docs.djangoproject.com/en/1.5/ref/settings/#allowed-hosts
ALLOWED_HOSTS = [unicode(SERVER_URL.replace('https://', ''))]

#NOTE: first admin will be sender of atmo emails.
ADMINS = (
    ('Atmosphere Admin', 'atmo@iplantcollaborative.org'),
    ('J. Matt Peterson', 'jmatt@iplantcollaborative.org'),
    ('Steven Gregory', 'esteve@iplantcollaborative.org'),
)

MANAGERS = ADMINS

DATABASES = {
    'default': {
        'NAME': 'atmosphere',
        'ENGINE': 'django.db.backends.postgresql_psycopg2',
        'USER': 'atmo_app',
        'PASSWORD': 'atmosphere',
        'HOST': 'localhost',
        'PORT': '5432'
    },
}
INSTALLED_APPS = (
    #contrib apps
    'django.contrib.auth',
    'django.contrib.admin',
    'django.contrib.contenttypes',
    'django.contrib.sessions',
    'django.contrib.staticfiles',

    #3rd party apps
    'rest_framework',
    'rest_framework_swagger',

    'south',
    'djcelery',
    'django_jenkins',
    'pipeline',
    'corsheaders',

    #iPlant apps
    'rtwo',

    #atmosphere apps
    'authentication',
    'service',
    'web',
    'core',
)

DATABASE_ROUTERS = ['atmosphere.routers.Service']

TIME_ZONE = 'America/Phoenix'

LANGUAGE_CODE = 'en-us'

SITE_ID = 1

USE_I18N = True

USE_TZ = True

# Absolute path to the directory that holds media.
# Example: '/home/media/media.lawrence.com/'
MEDIA_ROOT = os.path.join(PROJECT_ROOT, 'resources/')

# URL that handles the media served from MEDIA_ROOT. Make sure to use a
# trailing slash if there is a path component (optional in other cases).
# Examples: 'http://media.lawrence.com', 'http://example.com/media/'
MEDIA_URL = '/resources/'

# URL prefix for admin media -- CSS, JavaScript and images. Make sure to use a
# trailing slash.
# Examples: 'http://foo.com/media/', '/media/'.
STATIC_ROOT = os.path.join(PROJECT_ROOT, 'static/')

STATIC_URL = '/static/'

STATICFILES_DIRS = (
    os.path.join(PROJECT_ROOT, "resources"),
)

# Make this unique, and don't share it with anybody.
# NOTE: This value is not used, check local.py!
SECRET_KEY = None

# This key however should stay the same, and be shared with all Atmosphere
ATMOSPHERE_NAMESPACE_UUID=UUID("40227dff-dedf-469c-a9f8-1953a7372ac1")

#django-pipeline configuration
PIPELINE = False

PIPELINE_ENABLED = False

STATICFILES_STORAGE = 'pipeline.storage.PipelineStorage'

PIPELINE_CSS = {
    'app': {
        'source_filenames': (
            'css/cloudfront.css',
        ),
        'output_filename': 'css/app.css',
        'extra_context': {
            'media': 'screen,projection',
        },
    },
}

PIPELINE_JS = {
    'app': {
        'source_filenames': (
            'js/cloudfront2.js',
            'js/base.js',
            'partials/templates.js',
        ),
        'output_filename': 'js/app.js',
    }
}

# List of callables that know how to import templates from various sources.
STATICFILES_FINDERS = (
    'pipeline.finders.FileSystemFinder',
    'pipeline.finders.AppDirectoriesFinder',
    'pipeline.finders.PipelineFinder',
    'pipeline.finders.CachedFileFinder',
    'django.contrib.staticfiles.finders.FileSystemFinder',
    'django.contrib.staticfiles.finders.AppDirectoriesFinder',
#    'pipeline.finders.AppDirectoriesFinder',
#    'pipeline.finders.CachedFileFinder',
)
TEMPLATE_LOADERS = (
    'django.template.loaders.filesystem.Loader',
    'django.template.loaders.app_directories.Loader'
)

MIDDLEWARE_CLASSES = (
    'corsheaders.middleware.CorsMiddleware',
    # corsheaders.middleware.CorsMiddleware Must be ahead of
    # configuration CommonMiddleware for an edge case.
    'django.middleware.common.CommonMiddleware',

    'django.middleware.csrf.CsrfViewMiddleware',
    'django.middleware.gzip.GZipMiddleware',
    'pipeline.middleware.MinifyHTMLMiddleware',
    'django.contrib.sessions.middleware.SessionMiddleware',
    'django.contrib.auth.middleware.AuthenticationMiddleware',
    'django.contrib.messages.middleware.MessageMiddleware',
    'atmosphere.slash_middleware.RemoveSlashMiddleware',
)

ROOT_URLCONF = 'atmosphere.urls'

# Python dotted path to the WSGI application used by Django's runserver.
WSGI_APPLICATION = 'atmosphere.wsgi.application'

TEMPLATE_DIRS = (
    os.path.join(PROJECT_ROOT, 'templates'),
)

AUTH_USER_MODEL = 'core.AtmosphereUser'
AUTH_USER_MODULE = 'core.AtmosphereUser'
AUTH_PROFILE_MODULE = 'core.UserProfile'

AUTHENTICATION_BACKENDS = (
    #'authentication.authBackends.CASLoginBackend',  # For Web-Access
    'authentication.authBackends.SAMLLoginBackend',  # For Web-Access
    'authentication.authBackends.LDAPLoginBackend',  # For Service-Access
    'authentication.authBackends.OAuthLoginBackend',  # For 3rd-party-web Service-Access
)

# django-cors-headers
CORS_ORIGIN_ALLOW_ALL = True
CORS_ORIGIN_WHITELIST = None

JENKINS_TASKS = (
    'django_jenkins.tasks.with_coverage',
    'django_jenkins.tasks.run_pep8',
    'django_jenkins.tasks.run_pyflakes',
)
# The age of session cookies, in seconds.
# http://docs.djangoproject.com/en/dev/ref/settings/
# http://docs.djangoproject.com/en/dev/topics/http/sessions/
# Now I set sessio cookies life time = 3600 seconds = 1 hour
#SESSION_COOKIE_AGE = 3600
SESSION_EXPIRE_AT_BROWSER_CLOSE = True


## ATMOSPHERE APP CONFIGS
# INSTANCE_SERVICE_URL = SERVER_URL + REDIRECT_URL+'/instanceservice/'
INSTANCE_SERVICE_URL = SERVER_URL + REDIRECT_URL + '/api/notification/'
API_SERVER_URL = SERVER_URL + REDIRECT_URL + '/resources/v1'
AUTH_SERVER_URL = SERVER_URL + REDIRECT_URL + '/auth'
INIT_SCRIPT_PREFIX = '/init_files/'
DEPLOY_SERVER_URL = SERVER_URL.replace("https", "http")

## logging
LOGGING_LEVEL = logging.DEBUG
<<<<<<< HEAD
DEP_LOGGING_LEVEL = logging.WARN  # Logging level for dependencies.
=======
DEP_LOGGING_LEVEL = logging.INFO  # Logging level for dependencies.
>>>>>>> f3a87cb3
LOG_FILENAME = os.path.abspath(os.path.join(
    os.path.dirname(atmosphere.__file__),
    '..',
    'logs/atmosphere.log'))

threepio.initialize("atmosphere",
                    log_filename=LOG_FILENAME,
                    app_logging_level=LOGGING_LEVEL,
                    dep_logging_level=DEP_LOGGING_LEVEL)
## NOTE: The format for status_logger
# timestamp, user, instance_alias, machine_alias, size_alias, status_update

STATUS_LOG_FILENAME = os.path.abspath(os.path.join(
    os.path.dirname(atmosphere.__file__),
    '..',
    'logs/atmosphere_status.log'))
fh = logging.FileHandler(STATUS_LOG_FILENAME)
# create formatter and add it to the handlers
base_format = '%(message)s'
formatter = logging.Formatter(base_format)
fh.setFormatter(formatter)
threepio.status_logger = threepio\
        .initialize("atmosphere_status",
                    handlers=[fh],
                    app_logging_level=LOGGING_LEVEL,
                    dep_logging_level=DEP_LOGGING_LEVEL,
                    global_logger=False,
                    format=base_format)
threepio.email_logger = threepio\
        .initialize("atmosphere_email",
                    log_filename=LOG_FILENAME,
                    app_logging_level=LOGGING_LEVEL,
                    dep_logging_level=DEP_LOGGING_LEVEL,
                    global_logger=False)
threepio.api_logger = threepio\
        .initialize("atmosphere_api",
                    log_filename=LOG_FILENAME,
                    app_logging_level=LOGGING_LEVEL,
                    dep_logging_level=DEP_LOGGING_LEVEL,
                    global_logger=False)

##Directory that the app (One level above this file) exists
# (TEST if this is necessary)
root_dir = os.path.abspath(os.path.join(os.path.dirname(__file__), '../..'))
if 'PYTHONPATH' in os.environ:
    os.environ['PYTHONPATH'] = root_dir + ':' + os.environ['PYTHONPATH']
else:
    os.environ['PYTHONPATH'] = root_dir


## Redirect stdout to stderr.
sys.stdout = sys.stderr

##REST FRAMEWORK
REST_FRAMEWORK = {
    'DEFAULT_RENDERER_CLASSES': (
        # Included Renderers
        'rest_framework.renderers.JSONRenderer',
        'rest_framework.renderers.JSONPRenderer',
        'rest_framework.renderers.BrowsableAPIRenderer',
        'rest_framework.renderers.YAMLRenderer',
        'rest_framework.renderers.XMLRenderer',
        # Our Renderers
        'api.renderers.PNGRenderer',
        'api.renderers.JPEGRenderer',
    ),
    'DEFAULT_AUTHENTICATION_CLASSES': (
        'authentication.token.OAuthTokenAuthentication',
        'authentication.token.TokenAuthentication',
        'rest_framework.authentication.SessionAuthentication',

    )
}
#REST_FRAMEWORK_SWAGGER
SWAGGER_SETTINGS = {
    "exclude_namespaces": [
        "private_root_urls",
        "private_apis",
    ], # List URL namespaces to ignore
    "api_version": '0.1',  # Specify your API's version
    "api_path": "/",  # Specify the path to your API not a root level
    "enabled_methods": [  # Specify which methods to enable in Swagger UI
        'get',
        'post',
        'patch',
        'delete'
    ],
    "api_key": '', # An API key
    "is_authenticated": False,  # Set to True to enforce user authentication,
    "is_superuser": False,  # Set to True to enforce admin only access
}

##CASLIB
SERVER_URL = SERVER_URL + REDIRECT_URL
CAS_SERVER = 'https://auth.iplantcollaborative.org'
SERVICE_URL = SERVER_URL + '/CAS_serviceValidater?sendback='\
    + REDIRECT_URL + '/application/'
PROXY_URL = SERVER_URL + '/CAS_proxyUrl'
PROXY_CALLBACK_URL = SERVER_URL + '/CAS_proxyCallback'


#pyes secrets
ELASTICSEARCH_HOST = SERVER_URL
ELASTICSEARCH_PORT = 9200

#Django-Celery secrets
BROKER_URL = 'redis://localhost:6379/0'
BROKER_BACKEND = "redis"
REDIS_PORT = 6379
REDIS_HOST = "localhost"
BROKER_USER = ""
BROKER_PASSWORD = ""
REDIS_DB = 0
REDIS_CONNECT_RETRY = True
CELERY_ENABLE_UTC = True
CELERY_TIMEZONE = "America/Phoenix"
CELERY_SEND_EVENTS = True
CELERY_RESULT_BACKEND = 'redis://localhost:6379/0'
CELERY_TASK_RESULT_EXPIRES = 3*60*60 #Store results for 3 hours
#CELERYBEAT_SCHEDULER = "djcelery.schedulers.DatabaseScheduler"
CELERYBEAT_CHDIR=PROJECT_ROOT
CELERYD_MAX_TASKS_PER_CHILD=50
CELERYD_LOG_FORMAT="[%(asctime)s: %(name)s-%(levelname)s/%(processName)s [PID:%(process)d] @ %(pathname)s on %(lineno)d] %(message)s"
CELERYD_TASK_LOG_FORMAT="[%(asctime)s: %(name)s-%(levelname)s/%(processName)s [PID:%(process)d] [%(task_name)s(%(task_id)s)] @ %(pathname)s on %(lineno)d] %(message)s"

# Django-Celery Local Settings
#CELERY_QUEUES = (
#        Queue('imaging'), Exchange('imaging'), routing_key='imaging'),
#    )
CELERY_DEFAULT_QUEUE='default'

#NOTE: Leave this block out until the 'bug' regarding CELERY_ROUTES is fixed
#      See steve gregory for more details..

#     #NOTE: This is a Tuple of dicts!
#     from kombu import Queue
#     CELERY_QUEUES = (
#             Queue('default'),
#             Queue('imaging', routing_key='imaging.#')
#         )
CELERYBEAT_SCHEDULE = {
    "check_image_membership": {
        "task": "check_image_membership",
        "schedule": timedelta(minutes=15),
        "options": {"expires": 10*60, "time_limit":2*60,
                    "queue": "celery_periodic"}
    },
    "monitor_instances": {
        "task": "monitor_instances",
        "schedule" : timedelta(minutes=15),
        "options": {"expires":10*60, "time_limit":10*60,
                    "queue":"celery_periodic"}
    },
    "clear_empty_ips": {
        "task": "clear_empty_ips",
        "schedule": crontab(hour="0", minute="0", day_of_week="*"),
        "options":{"expires": 60*60,
                   "queue":"celery_periodic"}
    },
    "remove_empty_networks": {
        "task": "remove_empty_networks",
        "schedule": crontab(hour="*/2", minute="0", day_of_week="*"),
        "options": {"expires":5*60, "time_limit":5*60,
                    "queue": "celery_periodic"}
    },
}
CELERY_ROUTES= ('atmosphere.route_logger.RouteLogger', )
CELERY_ROUTES += ({
    "chromogenic.tasks.migrate_instance_task" : \
        {"queue": "imaging", "routing_key": "imaging.execute"},
    "chromogenic.tasks.machine_imaging_task" : \
        {"queue": "imaging", "routing_key": "imaging.execute"},
    "service.tasks.machine.freeze_instance_task" : \
        {"queue": "imaging", "routing_key": "imaging.prepare"},
    "service.tasks.machine.process_request" : \
        {"queue": "imaging", "routing_key": "imaging.complete"},
        },)
#     # Django-Celery Development settings
# CELERY_ALWAYS_EAGER = True
# CELERY_EAGER_PROPAGATES_EXCEPTIONS = True  # Issue #75

import djcelery
djcelery.setup_loader()


"""
Import local settings specific to the server, and secrets not checked into Git.
"""
from atmosphere.settings.local import *

"""
Mostly good for TEST settings, especially DB conf.
"""
if DEBUG:
    # Its OK if there is no testing.py on the server!
    try:
        from atmosphere.settings.testing import *
    except ImportError:
        pass<|MERGE_RESOLUTION|>--- conflicted
+++ resolved
@@ -171,7 +171,6 @@
     # corsheaders.middleware.CorsMiddleware Must be ahead of
     # configuration CommonMiddleware for an edge case.
     'django.middleware.common.CommonMiddleware',
-
     'django.middleware.csrf.CsrfViewMiddleware',
     'django.middleware.gzip.GZipMiddleware',
     'pipeline.middleware.MinifyHTMLMiddleware',
@@ -228,11 +227,7 @@
 
 ## logging
 LOGGING_LEVEL = logging.DEBUG
-<<<<<<< HEAD
-DEP_LOGGING_LEVEL = logging.WARN  # Logging level for dependencies.
-=======
 DEP_LOGGING_LEVEL = logging.INFO  # Logging level for dependencies.
->>>>>>> f3a87cb3
 LOG_FILENAME = os.path.abspath(os.path.join(
     os.path.dirname(atmosphere.__file__),
     '..',
