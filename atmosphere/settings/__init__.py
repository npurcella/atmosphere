--- conflicted
+++ resolved
@@ -472,15 +472,12 @@
         "schedule": timedelta(minutes=120),
         #"schedule": crontab(hour="0", minute="0", day_of_week="*"),
         "options": {"expires": 60*60}
-<<<<<<< HEAD
-=======
     },
     "monthly_allocation_reset": {
         "task": "monthly_allocation_reset",
         #Every month, first of the month.
         "schedule": crontab(0, 0, day_of_month=1, month_of_year="*"),
         "options": {"expires": 5*60, "time_limit": 5*60}
->>>>>>> 9ee51953
     },
     "remove_empty_networks": {
         "task": "remove_empty_networks",
