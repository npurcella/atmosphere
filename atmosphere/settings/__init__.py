--- conflicted
+++ resolved
@@ -208,10 +208,7 @@
 PROXY_CALLBACK_URL = SERVER_URL + '/CAS_proxyCallback'
 caslib.cas_init(CAS_SERVER, SERVICE_URL, PROXY_URL, PROXY_CALLBACK_URL)
 
-<<<<<<< HEAD
-
-=======
->>>>>>> f0884703
+
 ###############
 #   SECRETS   #
 ###############
