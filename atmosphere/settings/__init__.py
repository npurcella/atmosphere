"""
Settings for atmosphere project.

"""
from __future__ import absolute_import
from datetime import timedelta
from dateutil.relativedelta import relativedelta
from celery.schedules import crontab
from uuid import UUID
import logging
import os
import os.path
import sys

import threepio

import atmosphere

#Debug Mode
DEBUG = True
TEMPLATE_DEBUG = DEBUG

#Enforcing mode -- True, when in production (Debug=False)
ENFORCING = not DEBUG

SETTINGS_ROOT = os.path.abspath(os.path.dirname(__file__))
PROJECT_ROOT = os.path.abspath(os.path.join(os.path.dirname(__file__),
                                            '../..'))
APPEND_SLASH = False
SERVER_URL = 'https://MYHOSTNAMEHERE'
# IF on the root directory, this should be BLANK, else: /path/to/web (NO
# TRAILING /)
REDIRECT_URL = ''

# Hosts/domain names that are valid for this site; required if DEBUG is False
# See https://docs.djangoproject.com/en/1.5/ref/settings/#allowed-hosts
ALLOWED_HOSTS = [unicode(SERVER_URL.replace('https://', ''))]

#NOTE: first admin will be sender of atmo emails.
ADMINS = (
    ('Atmosphere Admin', 'atmo@iplantcollaborative.org'),
    ('J. Matt Peterson', 'jmatt@iplantcollaborative.org'),
    ('Steven Gregory', 'esteve@iplantcollaborative.org'),
)

# Required to send RequestTracker emails
# ("Atmosphere Support", "atmo-rt@iplantcollaborative.org")
ATMO_SUPPORT = ADMINS

#Django uses this one..
MANAGERS = ADMINS

DATABASES = {
    'default': {
        'NAME': 'atmosphere',
        'ENGINE': 'django.db.backends.postgresql_psycopg2',
        'USER': 'atmo_app',
        'PASSWORD': 'atmosphere',
        'HOST': 'localhost',
        'PORT': '5432'
    },
}
INSTALLED_APPS = (
    #contrib apps
    'django.contrib.auth',
    'django.contrib.admin',
    'django.contrib.contenttypes',
    'django.contrib.sessions',
    'django.contrib.staticfiles',

    #3rd party apps
    'rest_framework',

    'south',
    'djcelery',
    'django_jenkins',
    'pipeline',
    'corsheaders',

    #iPlant apps
    'rtwo',

    #atmosphere apps
    'authentication',
    'service',
    'web',
    'core',
)
PROJECT_APPS = ["authentication","service","core"]
DATABASE_ROUTERS = ['atmosphere.routers.Service']

TIME_ZONE = 'America/Phoenix'

LANGUAGE_CODE = 'en-us'

SITE_ID = 1

USE_I18N = True

USE_TZ = True

#Atmosphere Time Allocation settings
<<<<<<< HEAD
FIXED_WINDOW = relativedelta(day=15, months=1)
=======
FIXED_WINDOW=relativedelta(day=1, months=1)
>>>>>>> acaccd0e

# Absolute path to the directory that holds media.
# Example: '/home/media/media.lawrence.com/'
MEDIA_ROOT = os.path.join(PROJECT_ROOT, 'resources/')

# URL that handles the media served from MEDIA_ROOT. Make sure to use a
# trailing slash if there is a path component (optional in other cases).
# Examples: 'http://media.lawrence.com', 'http://example.com/media/'
MEDIA_URL = '/resources/'

# URL prefix for admin media -- CSS, JavaScript and images. Make sure to use a
# trailing slash.
# Examples: 'http://foo.com/media/', '/media/'.
STATIC_ROOT = os.path.join(PROJECT_ROOT, 'static/')

STATIC_URL = '/static/'

STATICFILES_DIRS = (
    os.path.join(PROJECT_ROOT, "resources"),
)

# Make this unique, and don't share it with anybody.
# NOTE: This value is not used, check local.py!
SECRET_KEY = None

# This key however should stay the same, and be shared with all Atmosphere
ATMOSPHERE_NAMESPACE_UUID = UUID("40227dff-dedf-469c-a9f8-1953a7372ac1")

#django-pipeline configuration
PIPELINE = False

PIPELINE_ENABLED = False

STATICFILES_STORAGE = 'pipeline.storage.PipelineStorage'

PIPELINE_CSS = {
    'app': {
        'source_filenames': (
            'css/cloudfront.css',
        ),
        'output_filename': 'css/app.css',
        'extra_context': {
            'media': 'screen,projection',
        },
    },
}

PIPELINE_JS = {
    'app': {
        'source_filenames': (
            'js/cloudfront2.js',
            'js/base.js',
            'partials/templates.js',
        ),
        'output_filename': 'js/app.js',
    }
}

# List of callables that know how to import templates from various sources.
STATICFILES_FINDERS = (
    'pipeline.finders.FileSystemFinder',
    'pipeline.finders.AppDirectoriesFinder',
    'pipeline.finders.PipelineFinder',
    'pipeline.finders.CachedFileFinder',
    'django.contrib.staticfiles.finders.FileSystemFinder',
    'django.contrib.staticfiles.finders.AppDirectoriesFinder',
    #'pipeline.finders.AppDirectoriesFinder',
    #'pipeline.finders.CachedFileFinder',
)
TEMPLATE_LOADERS = (
    'django.template.loaders.filesystem.Loader',
    'django.template.loaders.app_directories.Loader'
)

MIDDLEWARE_CLASSES = (
    'corsheaders.middleware.CorsMiddleware',
    # corsheaders.middleware.CorsMiddleware Must be ahead of
    # configuration CommonMiddleware for an edge case.
    'django.middleware.common.CommonMiddleware',
    'django.middleware.csrf.CsrfViewMiddleware',
    'django.middleware.gzip.GZipMiddleware',
    'pipeline.middleware.MinifyHTMLMiddleware',
    'django.contrib.sessions.middleware.SessionMiddleware',
    'django.contrib.auth.middleware.AuthenticationMiddleware',
    'django.contrib.messages.middleware.MessageMiddleware',
    'atmosphere.slash_middleware.RemoveSlashMiddleware',
)

ROOT_URLCONF = 'atmosphere.urls'

# Python dotted path to the WSGI application used by Django's runserver.
WSGI_APPLICATION = 'atmosphere.wsgi.application'

TEMPLATE_DIRS = (
    os.path.join(PROJECT_ROOT, 'templates'),
)

AUTH_USER_MODEL = 'core.AtmosphereUser'
AUTH_USER_MODULE = 'core.AtmosphereUser'
AUTH_PROFILE_MODULE = 'core.UserProfile'

AUTHENTICATION_BACKENDS = (
    # For Web-Access
    'authentication.authBackends.CASLoginBackend',
    'authentication.authBackends.SAMLLoginBackend',
    # For Service-Access
    'authentication.authBackends.LDAPLoginBackend',
    # For 3rd-party-web Service-Access
    'authentication.authBackends.OAuthLoginBackend',
)

# django-cors-headers
CORS_ORIGIN_ALLOW_ALL = True
CORS_ORIGIN_WHITELIST = None

JENKINS_TASKS = (
    'django_jenkins.tasks.run_flake8',
)
# The age of session cookies, in seconds.
# http://docs.djangoproject.com/en/dev/ref/settings/
# http://docs.djangoproject.com/en/dev/topics/http/sessions/
# Now I set sessio cookies life time = 3600 seconds = 1 hour
#SESSION_COOKIE_AGE = 3600
SESSION_EXPIRE_AT_BROWSER_CLOSE = True


## ATMOSPHERE APP CONFIGS
# INSTANCE_SERVICE_URL = SERVER_URL + REDIRECT_URL+'/instanceservice/'
INSTANCE_SERVICE_URL = SERVER_URL + REDIRECT_URL + '/api/notification/'
API_SERVER_URL = SERVER_URL + REDIRECT_URL + '/resources/v1'
AUTH_SERVER_URL = SERVER_URL + REDIRECT_URL + '/auth'
INIT_SCRIPT_PREFIX = '/init_files/'
DEPLOY_SERVER_URL = SERVER_URL.replace("https", "http")

## logging
LOGGING_LEVEL = logging.DEBUG
DEP_LOGGING_LEVEL = logging.INFO  # Logging level for dependencies.
LOG_FILENAME = os.path.abspath(os.path.join(
    os.path.dirname(atmosphere.__file__),
    '..',
    'logs/atmosphere.log'))

threepio.initialize("atmosphere",
                    log_filename=LOG_FILENAME,
                    app_logging_level=LOGGING_LEVEL,
                    dep_logging_level=DEP_LOGGING_LEVEL)
## NOTE: The format for status_logger
# timestamp, user, instance_alias, machine_alias, size_alias, status_update

STATUS_LOG_FILENAME = os.path.abspath(os.path.join(
    os.path.dirname(atmosphere.__file__),
    '..',
    'logs/atmosphere_status.log'))
fh = logging.FileHandler(STATUS_LOG_FILENAME)
# create formatter and add it to the handlers
base_format = '%(message)s'
formatter = logging.Formatter(base_format)
fh.setFormatter(formatter)
threepio.status_logger = threepio\
        .initialize("atmosphere_status",
                    handlers=[fh],
                    app_logging_level=LOGGING_LEVEL,
                    dep_logging_level=DEP_LOGGING_LEVEL,
                    global_logger=False,
                    format=base_format)
threepio.email_logger = threepio\
        .initialize("atmosphere_email",
                    log_filename=LOG_FILENAME,
                    app_logging_level=LOGGING_LEVEL,
                    dep_logging_level=DEP_LOGGING_LEVEL,
                    global_logger=False)
threepio.api_logger = threepio\
        .initialize("atmosphere_api",
                    log_filename=LOG_FILENAME,
                    app_logging_level=LOGGING_LEVEL,
                    dep_logging_level=DEP_LOGGING_LEVEL,
                    global_logger=False)

##Directory that the app (One level above this file) exists
# (TEST if this is necessary)
root_dir = os.path.abspath(os.path.join(os.path.dirname(__file__), '../..'))
if 'PYTHONPATH' in os.environ:
    os.environ['PYTHONPATH'] = root_dir + ':' + os.environ['PYTHONPATH']
else:
    os.environ['PYTHONPATH'] = root_dir


## Redirect stdout to stderr.
sys.stdout = sys.stderr

##REST FRAMEWORK
REST_FRAMEWORK = {
    'DEFAULT_RENDERER_CLASSES': (
        # Included Renderers
        'rest_framework.renderers.JSONRenderer',
        'rest_framework.renderers.JSONPRenderer',
        'rest_framework.renderers.BrowsableAPIRenderer',
        'rest_framework.renderers.YAMLRenderer',
        'rest_framework.renderers.XMLRenderer',
        # Our Renderers
        'api.renderers.PNGRenderer',
        'api.renderers.JPEGRenderer',
    ),
    'DEFAULT_AUTHENTICATION_CLASSES': (
        'authentication.token.OAuthTokenAuthentication',
        'authentication.token.TokenAuthentication',
        'rest_framework.authentication.SessionAuthentication',

    )
}
LOGIN_REDIRECT_URL="/api/v1"


##CASLIB
SERVER_URL = SERVER_URL + REDIRECT_URL
CAS_SERVER = 'https://auth.iplantcollaborative.org'
SERVICE_URL = SERVER_URL + '/CAS_serviceValidater?sendback='\
    + REDIRECT_URL + '/application/'
PROXY_URL = SERVER_URL + '/CAS_proxyUrl'
PROXY_CALLBACK_URL = SERVER_URL + '/CAS_proxyCallback'


#pyes secrets
ELASTICSEARCH_HOST = SERVER_URL
ELASTICSEARCH_PORT = 9200

#Django-Celery secrets
BROKER_URL = 'redis://localhost:6379/0'
BROKER_BACKEND = "redis"
REDIS_PORT = 6379
REDIS_HOST = "localhost"
BROKER_USER = ""
BROKER_PASSWORD = ""
REDIS_DB = 0
REDIS_CONNECT_RETRY = True
CELERY_ENABLE_UTC = True
CELERY_TIMEZONE = "America/Phoenix"
CELERY_SEND_EVENTS = True
CELERY_RESULT_BACKEND = 'redis://localhost:6379/0'
CELERY_TASK_RESULT_EXPIRES = 3*60*60  # Store results for 3 hours
#CELERYBEAT_SCHEDULER = "djcelery.schedulers.DatabaseScheduler"
CELERYBEAT_CHDIR = PROJECT_ROOT
CELERYD_MAX_TASKS_PER_CHILD = 50
CELERYD_LOG_FORMAT = "[%(asctime)s: %(name)s-%(levelname)s"\
    "/%(processName)s [PID:%(process)d]"\
    " @ %(pathname)s on %(lineno)d] %(message)s"
CELERYD_TASK_LOG_FORMAT = "[%(asctime)s: %(name)s-%(levelname)s"\
    "/%(processName)s [PID:%(process)d]"\
    " [%(task_name)s(%(task_id)s)] "\
    "@ %(pathname)s on %(lineno)d] %(message)s"

# Django-Celery Local Settings
#CELERY_QUEUES = (
#        Queue('imaging'), Exchange('imaging'), routing_key='imaging'),
#    )
CELERY_DEFAULT_QUEUE = 'default'

#NOTE: Leave this block out until the 'bug' regarding CELERY_ROUTES is fixed
#      See steve gregory for more details..

#     #NOTE: This is a Tuple of dicts!
#     from kombu import Queue
#     CELERY_QUEUES = (
#             Queue('default'),
#             Queue('imaging', routing_key='imaging.#')
#         )
CELERYBEAT_SCHEDULE = {
    "check_image_membership": {
        "task": "check_image_membership",
        "schedule": timedelta(minutes=15),
        "options": {"expires": 10*60, "time_limit": 2*60,
                    "queue": "celery_periodic"}
    },
<<<<<<< HEAD
    "monitor_instances": {
        "task": "monitor_instances",
        "schedule": timedelta(minutes=15),
        "options": {"expires": 10*60, "time_limit": 10*60,
                    "queue": "celery_periodic"}
    },
=======
#    "monitor_instances": {
#        "task": "monitor_instances",
#        "schedule" : timedelta(minutes=15),
#        "options": {"expires":10*60, "time_limit":10*60,
#                    "queue":"celery_periodic"}
#    },
>>>>>>> acaccd0e
    "clear_empty_ips": {
        "task": "clear_empty_ips",
        "schedule": timedelta(minutes=20),
        #"schedule": crontab(hour="0", minute="0", day_of_week="*"),
        "options": {"expires": 60*60,
                "queue": "celery_periodic"}
    },
    "remove_empty_networks": {
        "task": "remove_empty_networks",
        "schedule": crontab(hour="*/2", minute="0", day_of_week="*"),
        "options": {"expires": 5*60, "time_limit": 5*60,
                    "queue": "celery_periodic"}
    },
}
CELERY_ROUTES = ('atmosphere.route_logger.RouteLogger', )
CELERY_ROUTES += ({
    "chromogenic.tasks.migrate_instance_task":
    {"queue": "imaging", "routing_key": "imaging.execute"},
    "chromogenic.tasks.machine_imaging_task":
    {"queue": "imaging", "routing_key": "imaging.execute"},
    "service.tasks.machine.freeze_instance_task":
    {"queue": "imaging", "routing_key": "imaging.prepare"},
    "service.tasks.machine.process_request":
    {"queue": "imaging", "routing_key": "imaging.complete"},
},)
#     # Django-Celery Development settings
# CELERY_ALWAYS_EAGER = True
# CELERY_EAGER_PROPAGATES_EXCEPTIONS = True  # Issue #75

import djcelery
djcelery.setup_loader()


"""
Import local settings specific to the server, and secrets not checked into Git.
"""
from atmosphere.settings.local import *

"""
Mostly good for TEST settings, especially DB conf.
"""
if DEBUG:
    # Its OK if there is no testing.py on the server!
    try:
        from atmosphere.settings.testing import *
    except ImportError:
        pass<|MERGE_RESOLUTION|>--- conflicted
+++ resolved
@@ -100,11 +100,7 @@
 USE_TZ = True
 
 #Atmosphere Time Allocation settings
-<<<<<<< HEAD
-FIXED_WINDOW = relativedelta(day=15, months=1)
-=======
 FIXED_WINDOW=relativedelta(day=1, months=1)
->>>>>>> acaccd0e
 
 # Absolute path to the directory that holds media.
 # Example: '/home/media/media.lawrence.com/'
@@ -378,21 +374,12 @@
         "options": {"expires": 10*60, "time_limit": 2*60,
                     "queue": "celery_periodic"}
     },
-<<<<<<< HEAD
     "monitor_instances": {
         "task": "monitor_instances",
         "schedule": timedelta(minutes=15),
         "options": {"expires": 10*60, "time_limit": 10*60,
                     "queue": "celery_periodic"}
     },
-=======
-#    "monitor_instances": {
-#        "task": "monitor_instances",
-#        "schedule" : timedelta(minutes=15),
-#        "options": {"expires":10*60, "time_limit":10*60,
-#                    "queue":"celery_periodic"}
-#    },
->>>>>>> acaccd0e
     "clear_empty_ips": {
         "task": "clear_empty_ips",
         "schedule": timedelta(minutes=20),
