[flake8]
exclude = /**/migrations
max-complexity = 10
max-line-length = 120

<<<<<<< HEAD
[coverage:run]
branch = True
source = .
=======
[behave]
paths=jetstream/features/
>>>>>>> 1b8b4468
<|MERGE_RESOLUTION|>--- conflicted
+++ resolved
@@ -3,11 +3,9 @@
 max-complexity = 10
 max-line-length = 120
 
-<<<<<<< HEAD
 [coverage:run]
 branch = True
 source = .
-=======
+
 [behave]
-paths=jetstream/features/
->>>>>>> 1b8b4468
+paths=jetstream/features/