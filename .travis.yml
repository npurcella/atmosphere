--- conflicted
+++ resolved
@@ -34,13 +34,9 @@
 
   install:
     # setuptools and pip-tools are necessary for ./travis/check_properly_generated_requirements.sh
-<<<<<<< HEAD
     - pip install -U pip setuptools
     - pip install pip-tools==1.9.0
-=======
-    - pip install -U pip setuptools pip-tools
     - pip install coveralls
->>>>>>> 8c3f67d0
     - pip install -r dev_requirements.txt
 
   before_script:
