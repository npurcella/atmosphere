--- conflicted
+++ resolved
@@ -13,10 +13,7 @@
 babel==2.3.4              # via flower, osc-lib, oslo.i18n, python-cinderclient, python-glanceclient, python-neutronclient, python-novaclient, python-openstackclient, python-saharaclient
 backports.ssl-match-hostname==3.5.0.1  # via apache-libcloud, tornado
 bcrypt==3.1.3             # via paramiko
-<<<<<<< HEAD
-=======
 billiard==3.5.0.3
->>>>>>> 9753430d
 boto==2.39.0              # via chromogenic
 business-rules==1.0.1
 caslib.py==2.2.2          # via django-cyverse-auth
@@ -24,20 +21,12 @@
 certifi==2017.4.17        # via requests, tornado
 cffi==1.10.0              # via bcrypt, cryptography, pynacl
 chardet==3.0.4            # via requests
-<<<<<<< HEAD
-chromogenic==0.4.12
-=======
 chromogenic==0.4.13
->>>>>>> 9753430d
 cliff==2.8.0              # via osc-lib, python-neutronclient, python-openstackclient
 cmd2==0.7.5               # via cliff
 contextlib2==0.5.5        # via raven
 cryptography==2.0         # via paramiko, pyopenssl, requests
-<<<<<<< HEAD
-debtcollector==1.16.0     # via oslo.config, oslo.context, oslo.log, oslo.utils, python-keystoneclient, python-neutronclient
-=======
 debtcollector==1.17.0     # via oslo.config, oslo.context, oslo.log, oslo.utils, python-keystoneclient, python-neutronclient
->>>>>>> 9753430d
 defusedxml==0.5.0         # via djangorestframework-xml
 deprecation==1.0.1        # via openstacksdk
 django-celery-beat==1.0.1
@@ -67,21 +56,13 @@
 ipaddress==1.0.18         # via cryptography
 iso8601==0.1.11           # via keystoneauth1, oslo.utils, python-neutronclient, python-novaclient
 itsdangerous==0.24
-<<<<<<< HEAD
-Jinja2==2.8.1             # via ansible
-=======
 jinja2==2.8.1             # via ansible
->>>>>>> 9753430d
 jsonpatch==1.16           # via openstacksdk, warlock
 jsonpointer==1.10         # via jsonpatch
 jsonschema==2.6.0         # via warlock
 jwt.py==0.1.0             # via django-cyverse-auth
 keystoneauth1==2.21.0     # via django-cyverse-auth, openstacksdk, os-client-config, osc-lib, python-cinderclient, python-keystoneclient, python-neutronclient, python-novaclient, python-openstackclient, python-saharaclient
-<<<<<<< HEAD
-kombu==4.0.2              # via celery
-=======
 kombu==4.1.0              # via celery
->>>>>>> 9753430d
 markupsafe==1.0           # via jinja2
 monotonic==1.3            # via oslo.log, oslo.utils
 msgpack-python==0.4.8     # via oslo.serialization
@@ -92,18 +73,6 @@
 openstacksdk==0.9.17      # via python-openstackclient
 os-client-config==1.28.0  # via openstacksdk, osc-lib, python-neutronclient
 osc-lib==1.7.0            # via python-neutronclient, python-openstackclient, python-saharaclient
-<<<<<<< HEAD
-oslo.config==4.8.0        # via oslo.log, python-keystoneclient
-oslo.context==2.16.0      # via oslo.log
-oslo.i18n==3.16.0         # via osc-lib, oslo.config, oslo.log, oslo.utils, python-cinderclient, python-glanceclient, python-keystoneclient, python-neutronclient, python-novaclient, python-openstackclient, python-saharaclient
-oslo.log==3.29.0          # via python-saharaclient
-oslo.serialization==2.19.1  # via oslo.log, python-keystoneclient, python-neutronclient, python-novaclient, python-saharaclient
-oslo.utils==3.27.0        # via osc-lib, oslo.log, oslo.serialization, python-cinderclient, python-glanceclient, python-keystoneclient, python-neutronclient, python-novaclient, python-openstackclient, python-saharaclient
-pandas==0.20.3
-paramiko==2.2.1           # via ansible, fabric
-pbr==3.1.1                # via cliff, debtcollector, keystoneauth1, openstacksdk, osc-lib, oslo.context, oslo.i18n, oslo.log, oslo.serialization, oslo.utils, positional, python-cinderclient, python-glanceclient, python-keystoneclient, python-neutronclient, python-novaclient, python-openstackclient, python-saharaclient, rtwo, stevedore
-Pillow==2.5.3
-=======
 oslo.config==4.10.0       # via oslo.log, python-keystoneclient
 oslo.context==2.17.0      # via oslo.log
 oslo.i18n==3.17.0         # via osc-lib, oslo.config, oslo.log, oslo.utils, python-cinderclient, python-glanceclient, python-keystoneclient, python-neutronclient, python-novaclient, python-openstackclient, python-saharaclient
@@ -114,7 +83,6 @@
 paramiko==2.2.1           # via ansible, fabric
 pbr==3.1.1                # via cliff, debtcollector, keystoneauth1, openstacksdk, osc-lib, oslo.context, oslo.i18n, oslo.log, oslo.serialization, oslo.utils, positional, python-cinderclient, python-glanceclient, python-keystoneclient, python-neutronclient, python-novaclient, python-openstackclient, python-saharaclient, rtwo, stevedore
 pillow==2.5.3
->>>>>>> 9753430d
 positional==1.1.1         # via keystoneauth1, oslo.context, python-keystoneclient
 prettytable==0.7.2        # via cliff, python-cinderclient, python-glanceclient, python-novaclient
 psycopg2==2.5.4
@@ -123,15 +91,9 @@
 pycparser==2.18           # via cffi
 pycrypto==2.6.1           # via ansible, jwt.py
 pyinotify==0.9.6          # via oslo.log
-<<<<<<< HEAD
-PyJWT==1.4.0
-pynacl==1.1.2             # via paramiko
-pyopenssl==17.1.0         # via requests
-=======
 pyjwt==1.4.0
 pynacl==1.1.2             # via paramiko
 pyopenssl==17.2.0         # via requests
->>>>>>> 9753430d
 pyparsing==2.2.0          # via cliff, cmd2, oslo.utils
 pyperclip==1.5.27         # via cmd2
 python-cinderclient==1.9.0  # via python-openstackclient, rtwo
@@ -151,39 +113,20 @@
 redis==2.10.5
 requests[security]==2.18.1
 requestsexceptions==1.3.0  # via os-client-config
-<<<<<<< HEAD
-rfc3986==1.0.0            # via oslo.config
-=======
 rfc3986==1.1.0            # via oslo.config
->>>>>>> 9753430d
 rfive==0.2.0              # via rtwo
 rsa==3.4.2                # via oauth2client
 rtwo==0.5.12
 simplejson==3.11.1        # via osc-lib, python-cinderclient, python-neutronclient, python-novaclient
 six==1.10.0               # via bcrypt, cliff, cmd2, cryptography, debtcollector, djangorestframework-csv, keystoneauth1, oauth2client, openstacksdk, osc-lib, oslo.config, oslo.i18n, oslo.log, oslo.serialization, oslo.utils, pynacl, pyopenssl, python-cinderclient, python-dateutil, python-glanceclient, python-keystoneclient, python-neutronclient, python-novaclient, python-openstackclient, python-saharaclient, python-swiftclient, stevedore, warlock
-<<<<<<< HEAD
-stevedore==1.24.0         # via cliff, keystoneauth1, openstacksdk, osc-lib, oslo.config, python-keystoneclient
-=======
 stevedore==1.25.0         # via cliff, keystoneauth1, openstacksdk, osc-lib, oslo.config, python-keystoneclient
->>>>>>> 9753430d
 subspace==0.4.1
 threepio==0.2.0
 tornado==4.2.0            # via flower
 unicodecsv==0.14.1        # via cliff, djangorestframework-csv
 urllib3==1.21.1           # via requests
-<<<<<<< HEAD
-uWSGI==2.0.13
-vine==1.1.4               # via amqp
-warlock==1.2.0            # via python-glanceclient
-wrapt==1.10.10            # via debtcollector, positional
-xlsxwriter==0.9.8
-
-# The following packages are considered to be unsafe in a requirements file:
-# setuptools                # via ansible, django-sslserver, python-ldap
-=======
 uwsgi==2.0.13
 vine==1.1.4               # via amqp
 warlock==1.2.0            # via python-glanceclient
 wrapt==1.10.10            # via debtcollector, positional
-xlsxwriter==0.9.8
->>>>>>> 9753430d
+xlsxwriter==0.9.8