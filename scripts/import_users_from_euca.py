#!/usr/bin/env python
import time, requests

from threepio import logger

from atmosphere import settings
from service.accounts.eucalyptus import AccountDriver as EucaAccountDriver
from service.accounts.openstack import AccountDriver as OSAccountDriver
from core.models import Provider, Identity
from core.models import AtmosphereUser as User

include_openstack = False

def main():
    """
    TODO: Add argparse, --delete : Deletes existing users in eucalyptus (Never use in PROD)
    """
    euca = Provider.objects.get(location='EUCALYPTUS')
    euca_driver = EucaAccountDriver(euca)
<<<<<<< HEAD
    openstack = Provider.objects.get(location='Openstack-Tucson (BETA)')
=======
    openstack = Provider.objects.get(location='OPENSTACK')
>>>>>>> 56437eb3
    os_driver = OSAccountDriver(openstack)
    all_users = euca_driver.list_users()
    #Sort by users
    all_values = sorted(all_users.values(), key=lambda user: user['username'])
    total = 0
    for user_dict in all_values:
        id_exists = Identity.objects.filter(
                created_by__username=user_dict['username'],
                provider=euca)
        if not id_exists:
            euca_driver.create_account(user_dict)
            total += 1
            print "Added to Eucalyptus: %s" % user_dict['username']
    print "Total users added:%s" % total
    if include_openstack:
        print "Adding all eucalyptus users to openstack"
        total = 0
        for user_dict in all_values:
            id_exists = Identity.objects.filter(
                    created_by__username=user_dict['username'],
                                    provider=openstack)
            if not id_exists:
                os_driver.create_account(user_dict['username'])
                total += 1
                print "Added to Openstack: %s" % user_dict['username']
        print "Total users added to openstack:%s" % total

if __name__ == "__main__":
    main()<|MERGE_RESOLUTION|>--- conflicted
+++ resolved
@@ -17,11 +17,7 @@
     """
     euca = Provider.objects.get(location='EUCALYPTUS')
     euca_driver = EucaAccountDriver(euca)
-<<<<<<< HEAD
     openstack = Provider.objects.get(location='Openstack-Tucson (BETA)')
-=======
-    openstack = Provider.objects.get(location='OPENSTACK')
->>>>>>> 56437eb3
     os_driver = OSAccountDriver(openstack)
     all_users = euca_driver.list_users()
     #Sort by users
