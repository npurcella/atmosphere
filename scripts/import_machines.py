--- conflicted
+++ resolved
@@ -48,16 +48,10 @@
         # Machine_tag_map contains OLD ID -> Name
         # Get/Create a tag with the same name and apply it to the machine
         for tag_id in old_machine['machine_tags']:
-<<<<<<< HEAD
             if tag_id in machine_tag_map:
                 new_tag = Tag.objects.get_or_create(
                     name=machine_tag_map[tag_id])[0]
-                new_machine_tags.append(new_tag)
-=======
-            if machine_tag_map.has_key(tag_id):
-                new_tag = Tag.objects.get_or_create(name=machine_tag_map[tag_id])[0]
                 new_version_tags.append(new_tag)
->>>>>>> 6a50e5c7
 
     return (new_machine, new_provider_machine, new_version_tags)
 
