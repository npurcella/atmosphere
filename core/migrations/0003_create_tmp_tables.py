--- conflicted
+++ resolved
@@ -118,22 +118,6 @@
     machines = ProviderMachine.objects.order_by('id')
     machine_requests = MachineRequest.objects.order_by('id')
     instances = Instance.objects.order_by('id')
-<<<<<<< HEAD
-    print "This can take a while...\nCreating machines - %s" % django.utils.timezone.now()
-    machine_cache = {}
-    for machine in machines:
-        new_machine = create_machine(apps, machine)
-        machine_cache[machine.id] = new_machine
-
-    print "Updating machine_requests - %s" % django.utils.timezone.now()
-    #These associations must be made AFTER all ProviderMachines are built
-    for machine_request in machine_requests:
-        restore_machine_request(machine_request, ProviderMachine, machine_cache)
-    for machine in machines:
-        new_machine = machine_cache[machine.id]
-        associate_machine(machine, new_machine)
-    print "Creating Volumes %s" % django.utils.timezone.now()
-=======
     print " ...\nThis can take a while..."
     machine_cache = {}
     started_at = django.utils.timezone.now()
@@ -149,18 +133,10 @@
     for machine_request in machine_requests:
         restore_machine_request(machine_request, ProviderMachine, machine_cache)
     print "Updated %s machine_requests - %s" % (machine_requests.count(), django.utils.timezone.now()-started_at)
->>>>>>> 76547ce5
 
     started_at = django.utils.timezone.now()
     for volume in volumes:
         create_volume(volume, Instance, InstanceSourceTmp, VolumeTmp)
-<<<<<<< HEAD
-    print "Updating Instances %s" % django.utils.timezone.now()
-
-    for instance in instances:
-        associate_instance(instance, InstanceSourceTmp)
-    print "%s - Completed!" % django.utils.timezone.now()
-=======
     print "Created %s Volumes %s" % (volumes.count(),django.utils.timezone.now()-started_at)
 
     started_at = django.utils.timezone.now()
@@ -168,7 +144,6 @@
         associate_instance(instance, InstanceSourceTmp)
     print "Updated %s Instances %s" % (instances.count(), django.utils.timezone.now()-started_at)
     print "Completed!"
->>>>>>> 76547ce5
 
 def do_nothing(apps, schema_editor):
     return
