<<<<<<< HEAD
Username: {{ user.get_username }} ({{ user.get_full_name }})
=======
Username: {{ username }} ({{ name }})
>>>>>>> c3241472

Feedback: {{ feedback }}

Provider: {{ provider }}

User-interface: {{ ui }}

Server: {{ server }}

Instances:
{% for i in instances %}
    Name: {{ i.name }}
    ID: {{ i.provider_alias }}
    Image: {{ i.provider_machine.identifier }}
    IP: {{ i.ip_address }}
{% endfor %}

Volumes:
{% for v in volumes %}
    Name: {{ v.name }}
    ID: {{ v.identifier }}
    Size: {{ v.size }}
{% endfor %}

{% include "fingerprint.html" %}<|MERGE_RESOLUTION|>--- conflicted
+++ resolved
@@ -1,8 +1,4 @@
-<<<<<<< HEAD
-Username: {{ user.get_username }} ({{ user.get_full_name }})
-=======
 Username: {{ username }} ({{ name }})
->>>>>>> c3241472
 
 Feedback: {{ feedback }}
 
