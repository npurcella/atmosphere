from django.db.models import Q
from django.utils import timezone


def only_active_provider(now_time=None):
    """
    Use this query on any model with a 'provider.end_date'
    to limit the objects to those
    that have not past their end_date
    """
    if not now_time:
        now_time = timezone.now()
    return Q(provider__active=True)


def only_current_provider(now_time=None):
    """
    Filters the current active providers.
    """
    if not now_time:
        now_time = timezone.now()
    return (Q(provider__end_date__isnull=True) |
            Q(provider__end_date__gt=now_time)) &\
        Q(provider__active=True) &\
        Q(provider__start_date__lt=now_time)


def only_current_machines(now_time=None):
    """
    Filters the current provider_machines.
    """
    def _active_provider():
        return (Q(providermachine__instance_source__provider__end_date__isnull=True) |
                Q(providermachine__instance_source__provider__end_date__gt=now_time))\
            & Q(providermachine__instance_source__provider__active=True)

    def _in_range():
        return (Q(providermachine__instance_source__end_date__isnull=True) |
                Q(providermachine__instance_source__end_date__gt=now_time))\
            & Q(providermachine__instance_source__start_date__lt=now_time)

    if not now_time:
        now_time = timezone.now()
<<<<<<< HEAD
    return (Q(versions__machines__instance_source__end_date__isnull=True) |
            Q(versions__machines__instance_source__end_date__gt=now_time))
=======
    return _in_range() & _active_provider()
>>>>>>> c7f3e722

def only_current_machines_in_version(now_time=None):
    if not now_time:
        now_time = timezone.now()
    return (Q(machines__instance_source__end_date__isnull=True) |
            Q(machines__instance_source__end_date__gt=now_time))

def only_current_instance_args(now_time=None):
    """
<<<<<<< HEAD
    Use this as a "*args" query, at the END of any args
    on the filter using it.
    This will test on any model with
    'instance_source.end_date' & 'instance_source.provider'
    to limit the objects to those
    that are active and have not past their end_date
    """
    if not now_time:
        now_time = timezone.now()
    return (
            (Q(end_date__isnull=True) |
             Q(end_date__gt=now_time)),
            (Q(created_by_identity__provider__end_date__isnull=True) |
             Q(created_by_identity__provider__end_date__gt=now_time)),
            Q(created_by_identity__provider__active=True))

def only_current_source_args(now_time=None):
    """
    Use this as a "*args" query, at the END of any args
    on the filter using it.
    This will test on any model with
    'instance_source.end_date' & 'instance_source.provider'
    to limit the objects to those
    that are active and have not past their end_date
=======
    Filters the current instance_sources.
>>>>>>> c7f3e722
    """
    def _active_provider():
        return (Q(instance_source__provider__end_date__isnull=True) |
                Q(instance_source__provider__end_date__gt=now_time)) &\
            Q(instance_source__provider__active=True)

    def _in_range():
        return (Q(instance_source__end_date__isnull=True) |
                Q(instance_source__end_date__gt=now_time)) &\
            Q(instance_source__start_date__lt=now_time)

    if not now_time:
        now_time = timezone.now()
<<<<<<< HEAD
    return (
           ( Q(instance_source__end_date__isnull=True) |
            Q(instance_source__end_date__gt=now_time)),
            (Q(instance_source__provider__end_date__isnull=True) |
            Q(instance_source__provider__end_date__gt=now_time)),
            Q(instance_source__provider__active=True))
=======
    return _in_range() & _active_provider()
>>>>>>> c7f3e722


def only_current(now_time=None):
    """
    Filters in range using start_date and end_date.
    """
    if not now_time:
        now_time = timezone.now()
    return (Q(end_date=None) | Q(end_date__gt=now_time)) &\
        Q(start_date__lt=now_time)


def _active_identity_membership(user, now_time=None):
    from core.models import IdentityMembership
    if not now_time:
        now_time = timezone.now()
    return IdentityMembership.objects.filter(
        Q(identity__provider__end_date__isnull=True) |
        Q(identity__provider__end_date__gt=now_time),
        identity__provider__active=True,
        member__user__username=user.username)

def _query_membership_for_user(user):
    """
    All *Memberhsips use 'group' as the keyname, this will check
    that the memberships returned are only those that the user is in.
    """
    if not user:
        return None
    return Q(group__id__in=user.group_set.values('id'))<|MERGE_RESOLUTION|>--- conflicted
+++ resolved
@@ -41,12 +41,7 @@
 
     if not now_time:
         now_time = timezone.now()
-<<<<<<< HEAD
-    return (Q(versions__machines__instance_source__end_date__isnull=True) |
-            Q(versions__machines__instance_source__end_date__gt=now_time))
-=======
     return _in_range() & _active_provider()
->>>>>>> c7f3e722
 
 def only_current_machines_in_version(now_time=None):
     if not now_time:
@@ -56,34 +51,7 @@
 
 def only_current_instance_args(now_time=None):
     """
-<<<<<<< HEAD
-    Use this as a "*args" query, at the END of any args
-    on the filter using it.
-    This will test on any model with
-    'instance_source.end_date' & 'instance_source.provider'
-    to limit the objects to those
-    that are active and have not past their end_date
-    """
-    if not now_time:
-        now_time = timezone.now()
-    return (
-            (Q(end_date__isnull=True) |
-             Q(end_date__gt=now_time)),
-            (Q(created_by_identity__provider__end_date__isnull=True) |
-             Q(created_by_identity__provider__end_date__gt=now_time)),
-            Q(created_by_identity__provider__active=True))
-
-def only_current_source_args(now_time=None):
-    """
-    Use this as a "*args" query, at the END of any args
-    on the filter using it.
-    This will test on any model with
-    'instance_source.end_date' & 'instance_source.provider'
-    to limit the objects to those
-    that are active and have not past their end_date
-=======
     Filters the current instance_sources.
->>>>>>> c7f3e722
     """
     def _active_provider():
         return (Q(instance_source__provider__end_date__isnull=True) |
@@ -97,16 +65,7 @@
 
     if not now_time:
         now_time = timezone.now()
-<<<<<<< HEAD
-    return (
-           ( Q(instance_source__end_date__isnull=True) |
-            Q(instance_source__end_date__gt=now_time)),
-            (Q(instance_source__provider__end_date__isnull=True) |
-            Q(instance_source__provider__end_date__gt=now_time)),
-            Q(instance_source__provider__active=True))
-=======
     return _in_range() & _active_provider()
->>>>>>> c7f3e722
 
 
 def only_current(now_time=None):
