from uuid import uuid4
from django.db import models
from django.utils import timezone
from core.models.application import Application
from core.models.instance import Instance
from core.models.group import Group
from core.models.volume import Volume

from threepio import logger


class Project(models.Model):
    """
    A Project is an abstract container of (0-to-many):
      * Application
      * Instance
      * Volume
    """
    uuid = models.CharField(max_length=36, unique=True, default=uuid4)
    name = models.CharField(max_length=256)
    description = models.TextField(blank=True)
    start_date = models.DateTimeField(default=timezone.now)
    end_date = models.DateTimeField(null=True, blank=True)
    owner = models.ForeignKey(Group, related_name="projects")
    applications = models.ManyToManyField(Application, related_name="projects",
                                          blank=True)
    instances = models.ManyToManyField(Instance, related_name="projects",
<<<<<<< HEAD
                                       blank=True, through='ProjectInstance')
    volumes = models.ManyToManyField(Volume, related_name="projects",
                                     blank=True, through='ProjectVolume')
=======
                                       null=True, blank=True)
    volumes = models.ManyToManyField(Volume, related_name="projects",
                                     null=True, blank=True)
>>>>>>> e1c590f4

    def __unicode__(self):
        return "%s Owner:%s: Apps:%s Instances:%s Volumes:%s"\
            % (self.name, self.owner,
               self.applications.all(), self.instances.all(),
               self.volumes.all())

    def has_running_resources(self):
        now_date = timezone.now()
        if any(not instance.end_date or instance.end_date >= now_date
               for instance in self.instances.all()):
            return True
        if any(not volume.end_date or volume.end_date >= now_date
               for volume in self.volumes.all()):
            return True

    def remove_object(self, related_obj):
        """
        Use this function to move A single object
        to Project X
        """
        return related_obj.projects.remove(self)

    def add_object(self, related_obj):
        """
        Use this function to move A single object
        to Project X
        """
        from core.models import ProjectInstance, ProjectVolume
        if isinstance(related_obj, Instance):
            instance = related_obj
            self._test_project_ownership(instance.created_by)
            new_join = ProjectInstance(project=self, instance=instance)
        elif isinstance(related_obj, Volume):
            volume = related_obj
            self._test_project_ownership(volume.instance_source.created_by)
            new_join = ProjectVolume(project=self, volume=volume)
        elif isinstance(related_obj, Application):
            application = related_obj
            self._test_project_ownership(application.created_by)
            #TODO: Replace w/ new_join when 'through' is added
            self.applications.add(related_obj)
        else:
            raise Exception ("Invalid type for Object %s: %s"
                             % (related_obj, type(related_obj)))
        new_join.save()
        return new_join

    def _test_project_ownership(self, user):
        group = self.owner
        if user in group.user_set.all():
            return True
        raise Exception("CANNOT add Resource:%s User:%s does NOT belong to Group:%s"
                        % (related_obj, user, group))
        
    def copy_objects(self, to_project):
        """
        Use this function to move ALL objects
        from Project X to Project Y
        """
        [to_project.add_object(app) for app in self.applications.all()]
        [to_project.add_object(inst) for inst in self.instances.all()]
        [to_project.add_object(vol) for vol in self.volumes.all()]

    def delete_project(self):
        """
        Use this function to remove Project X
        from all objects using it before removing
        the entire Project
        """
        [self.remove_object(app) for app in self.applications.all()]
        [self.remove_object(inst) for inst in self.instances.all()]
        [self.remove_object(vol) for vol in self.volumes.all()]
        self.end_date = timezone.now()
        self.save()

    class Meta:
        db_table = 'project'
        app_label = 'core'<|MERGE_RESOLUTION|>--- conflicted
+++ resolved
@@ -25,15 +25,9 @@
     applications = models.ManyToManyField(Application, related_name="projects",
                                           blank=True)
     instances = models.ManyToManyField(Instance, related_name="projects",
-<<<<<<< HEAD
-                                       blank=True, through='ProjectInstance')
-    volumes = models.ManyToManyField(Volume, related_name="projects",
-                                     blank=True, through='ProjectVolume')
-=======
                                        null=True, blank=True)
     volumes = models.ManyToManyField(Volume, related_name="projects",
                                      null=True, blank=True)
->>>>>>> e1c590f4
 
     def __unicode__(self):
         return "%s Owner:%s: Apps:%s Instances:%s Volumes:%s"\
