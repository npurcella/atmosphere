"""
  Machine models for atmosphere.
"""
import json
import re
import operator
import os

from django.db import models
from django.db.models import Q
from django.utils import timezone
from core.models.user import AtmosphereUser as User


from core.models.application import update_application, create_application, ApplicationMembership
from core.models.license import License
from core.models.machine import create_provider_machine, ProviderMachine, update_provider_machine, provider_machine_write_hook
from core.models.node import NodeController
from core.models.provider import Provider, AccountProvider
from core.models.identity import Identity
from core.models.version import ApplicationVersion

from atmosphere.settings import secrets
from threepio import logger
from functools import reduce


class MachineRequest(models.Model):

    """
    Storage container for the MachineRequestThread to start/restart the Queue
    Provides a Parent-Child relationship between the new image and ancestor(s)
    """
    # The instance to image.
    instance = models.ForeignKey("Instance")

    # Machine imaging Metadata
    status = models.TextField(default='', blank=True, null=True)
    parent_machine = models.ForeignKey(ProviderMachine,
                                       related_name="ancestor_machine")

    # Data for the new machine, version and app...
    # Application specific:
    new_application_name = models.CharField(
        max_length=256,
        null=True,
        blank=True)
    new_application_description = models.TextField(
        default='',
        blank=True,
        null=True)
    new_application_visibility = models.CharField(
        max_length=256,
        blank=True,
        null=True)  # Choices:Public, Private, Select
    access_list = models.TextField(
        default='',
        blank=True,
        null=True)  # DEPRECATED in API v2
    # SPECIFIC to 'forked=False'

    # Specific to ApplicationVersion && ProviderMachine
    iplant_sys_files = models.TextField(default='', blank=True, null=True)
    installed_software = models.TextField(default='', blank=True, null=True)
    exclude_files = models.TextField(default='', blank=True, null=True)
    new_version_name = models.CharField(max_length=256, blank=True, null=True)
    new_version_change_log = models.TextField(
        default='',
        blank=True,
        null=True)
    new_version_tags = models.TextField(default='', blank=True, null=True)
    new_version_memory_min = models.IntegerField(default=0)
    new_version_storage_min = models.IntegerField(default=0)
    new_version_allow_imaging = models.BooleanField(default=True)
    new_version_forked = models.BooleanField(default=True)
    new_version_licenses = models.ManyToManyField(License, blank=True)
    new_version_membership = models.ManyToManyField("Group", blank=True)

    new_machine_provider = models.ForeignKey(Provider)
    new_machine_owner = models.ForeignKey(User)
    # Date time stamps
    start_date = models.DateTimeField(default=timezone.now)
    end_date = models.DateTimeField(null=True, blank=True)

    # Filled in when completed.
    # NOTE: ProviderMachine and 'new_machine' might be phased out
    # along with 'new_machine_provider' as Versions become replicated
    # across different clouds.
    # However, it might be good to have the "Original machine"..
    # similar to the 'created_by/created_by_identity' dilemma
    new_machine = models.ForeignKey(ProviderMachine,
                                    null=True, blank=True)
    new_application_version = models.ForeignKey(ApplicationVersion,
                                                null=True, blank=True)

    def clean(self):
        """
        Clean up machine requests before saving initial objects to allow
        users the chance to correct their mistakes.
        """
        #'Created application' specific logic that should fail:
        if self.new_application_forked:
            pass
        #'Updated Version' specific logic that should fail:
        else:
            if self.new_application_name:
                raise ValidationError(
                    "Application name cannot be set unless a new application is being created. Remove the Application name to update -OR- fork the existing application")

        # General Validation && AutoCompletion

        # Automatically set 'end date' when completed
        if self.status == 'completed' and not self.end_date:
            self.end_date = timezone.now()

    def new_version_threshold(self):
        return {'memory': self.new_version_memory_min,
                'disk': self.new_version_storage_min}

    def get_app(self):
        if self.new_machine:
            return self.new_machine.application
        # Return the parent application if the new machine has not been
        # created.
        return self.parent_machine.application

    def update_threshold(self):
        application = self.get_app()
        existing_threshold = ApplicationThreshold.objects.filter(
            application=application)

        if existing_threshold:
            threshold = existing_threshold[0]
        else:
            threshold = ApplicationThreshold(application=application)

        threshold.memory_min = machine_request.new_version_memory_min
        threshold.storage_min = machine_request.new_version_storage_min
        threshold.save()
        return threshold

    def has_threshold(self):
        return self.new_version_memory_min > 0\
            or self.new_version_storage_min > 0

    def _get_meta_name(self):
        """
        admin_<username>_<name_under_scored>_<mmddyyyy_hhmmss>
        """
        meta_name = '%s_%s_%s_%s' %\
            ('admin', self.new_machine_owner.username,
             self.new_application_name.replace(' ', '_').replace('/', '-'),
             self.start_date.strftime('%m%d%Y_%H%M%S'))
        return meta_name

    def fix_metadata(self, im):
        if not self.new_machine:
            raise Exception(
                "New machine missing from machine request. Cannot Fix.")
        (orig_managerCls, orig_creds,
         dest_managerCls, dest_creds) = self.prepare_manager()
        im = dest_managerCls(**dest_creds)
        old_mach_id = self.instance.source.identifier
        new_mach_id = self.new_machine.identifier
        old_mach = im.get_image(old_mach_id)
        if not old_mach:
            raise Exception("Could not find old machine.. Cannot Fix.")
        new_mach = im.get_image(new_mach_id)
        if not old_mach:
            raise Exception("Could not find new machine.. Cannot Fix.")
        properties = new_mach.properties
        previous_kernel = old_mach.properties.get('kernel_id')
        previous_ramdisk = old_mach.properties.get('ramdisk_id')
        if not previous_kernel or previous_ramdisk:
            raise Exception(
                "Kernel/Ramdisk information MISSING from previous machine. Fix NOT required")
        properties.update(
            {'kernel_id': previous_kernel, 'ramdisk_id': previous_ramdisk})
        im.update_image(new_mach, properties=properties)

    def old_provider(self):
        return self.instance.source.provider

    def new_machine_id(self):
        return 'zzz%s' % self.new_machine.identifier if self.new_machine else None

    def instance_alias(self):
        return self.instance.provider_alias

    def is_public(self):
        return "public" in self.new_machine_visibility.lower()

    def get_access_list(self):
        if '[' not in self.access_list:
            json_loads_list = str(self.access_list.split(", "))
            # New Format = "[u'test1', u'test2', u'test3']"
        else:
            json_loads_list = self.access_list
        json_loads_list = json_loads_list.replace("'", '"').replace('u"', '"')
        user_list = json.loads(json_loads_list)
        return user_list

    def parse_access_list(self):
        user_list = re.split(', | |\n', self.access_list)
        return user_list

    def get_exclude_files(self):
        exclude = re.split(", | |\n", self.exclude_files)
        return exclude

    def old_admin_identity(self):
        old_provider = self.parent_machine.provider
        old_admin = old_provider.get_admin_identity()
        return old_admin

    def new_admin_identity(self):
        new_provider = self.new_machine_provider
        new_admin = new_provider.get_admin_identity()
        return new_admin

    def new_admin_driver(self):
        from service.driver import get_admin_driver
        return get_admin_driver(self.new_machine_provider)

    def active_provider(self):
        active_provider = self.new_machine_provider
        if not active_provider:
            active_provider = self.parent_machine.provider
        return active_provider

    def get_credentials(self):
        old_provider = self.parent_machine.provider
        old_creds = old_provider.get_credentials()
        old_admin = old_provider.get_admin_identity().get_credentials()
        old_creds.update(old_admin)

        new_provider = self.new_machine_provider
        if old_provider.id == new_provider.id:
            new_creds = old_creds.copy()
        else:
            new_creds = new_provider.get_credentials()
            new_admin = new_provider.get_admin_identity().get_credentials()
            new_creds.update(new_admin)
        return (old_creds, new_creds)

    def prepare_manager(self):
        """
        Prepares, but does not initialize, manager(s)
        This allows the manager and required credentials to be passed to celery
        without causing serialization errors
        """
        from chromogenic.drivers.openstack import ImageManager as OSImageManager
        from chromogenic.drivers.eucalyptus import ImageManager as EucaImageManager

        orig_provider = self.parent_machine.provider
        dest_provider = self.new_machine_provider
        orig_type = orig_provider.get_type_name().lower()
        dest_type = dest_provider.get_type_name().lower()

        origCls = destCls = None
        if orig_type == 'eucalyptus':
            origCls = EucaImageManager
        elif orig_type == 'openstack':
            origCls = OSImageManager

        if dest_type == orig_type:
            destCls = origCls
        elif dest_type == 'eucalyptus':
            destCls = EucaImageManager
        elif dest_type == 'openstack':
            destCls = OSImageManager

        orig_creds, dest_creds = self.get_credentials()
        orig_creds = origCls._build_image_creds(orig_creds)
        dest_creds = destCls._build_image_creds(dest_creds)

        return (origCls, orig_creds, destCls, dest_creds)

    def _extract_file_location(self, download_dir):
        id_owner = self.instance.created_by_identity
        tenant_cred = id_owner.credential_set.filter(
            key='ex_tenant_name')
        if not tenant_cred:
            tenant_cred = id_owner.credential_set.filter(
                key='ex_project_name')
        if not tenant_cred:
            raise Exception("You should not be here! Update the key "
                            "used for openstack tenant names!")
        tenant_cred = tenant_cred[0]
        download_location = os.path.join(
            download_dir, tenant_cred.value)
        download_location = os.path.join(
            download_location, '%s.qcow2' % self.new_application_name)
        return download_location

    def get_imaging_args(self):
        """
        Prepares the entire machine request for serialization to celery

        TODO: Add things like description and tags to export and migration drivers
        """
        from chromogenic.drivers.openstack import ImageManager as OSImageManager
        from chromogenic.drivers.eucalyptus import ImageManager as EucaImageManager

        (orig_managerCls, orig_creds,
         dest_managerCls, dest_creds) = self.prepare_manager()

        download_dir = secrets.LOCAL_STORAGE

        imaging_args = {
            "instance_id": self.instance.provider_alias,
            "image_name": self.new_application_name,
            "download_dir": download_dir}
        if issubclass(orig_managerCls, OSImageManager):
            download_location = self._extract_file_location(download_dir)
            imaging_args['download_location'] = download_location
        elif issubclass(orig_managerCls, EucaImageManager):
            euca_args = _prepare_euca_args()
            imaging_args.update(euca_args)

        orig_provider = self.parent_machine.provider
        dest_provider = self.new_machine_provider
        orig_platform = orig_provider.get_platform_name().lower()
        dest_platform = dest_provider.get_platform_name().lower()

        if orig_platform != dest_platform:
            if orig_platform == 'kvm' and dest_platform == 'xen':
                imaging_args['kvm_to_xen'] = True
            elif orig_platform == 'xen' and dest_platform == 'kvm':
                imaging_args['xen_to_kvm'] = True
        return imaging_args

    def _prepare_euca_args():
        meta_name = self._get_meta_name()
        public_image = self.is_public()
        # Splits the string by ", " OR " " OR "\n" to create the list
        private_users = self.parse_access_list()
        exclude = self.get_exclude_files()
        # Create image on image manager
        node_scp_info = self.get_euca_node_info(orig_managerCls, orig_creds)
        euca_args = {
            "public": public_image,
            "private_user_list": private_users,
            "exclude": exclude,
            "meta_name": meta_name,
            "node_scp_info": node_scp_info,
        }

    def get_euca_node_info(self, euca_managerCls, euca_creds):
        node_dict = {
            'hostname': '',
            'port': '',
            'private_key': ''
        }
        instance_id = self.instance.provider_alias
        # Prepare and use the manager
        euca_manager = euca_managerCls(**euca_creds)
        node_ip = euca_manager.get_instance_node(instance_id)

        # Find the matching node
        try:
            core_node = NodeController.objects.get(alias=node_ip)
            node_dict['hostname'] = core_node.hostname
            node_dict['port'] = core_node.port
            node_dict['private_key'] = core_node.private_ssh_key
        except NodeController.DoesNotExist:
            logger.error("Must create a nodecontroller for IP: %s" % node_ip)
        # Return a dict containing information on how to SCP to the node
        return node_dict

    def __unicode__(self):
        return '%s Instance: %s Name: %s Status: %s'\
            % (self.new_machine_owner, self.instance.provider_alias,
               self.new_application_name, self.status)

    class Meta:
        db_table = "machine_request"
        app_label = "core"


def _match_membership_to_access(access_list, membership):
    """
    INPUT: tag1,tag2,tag3
    OUTPUT: <Tag: tag1>, ..., <Tag: tag3>
    NOTE: Tags NOT created BEFORE being added to new_machine_tags are ignored.
    """
    # Circ.Dep. DO NOT MOVE UP!! -- Future Solve:Move into Group?
    from core.models.group import Group
    if not access_list:
        return self.new_version_membership.all()
    # If using access list, parse the list into queries and evaluate the
    # filter ONCE.
    names_wanted = access_list.split(',')
    query_list = map(lambda name: Q(name__iexact=name), names_wanted)
    query_list = reduce(lambda qry1, qry2: qry1 | qry2, query_list)
    members = Group.objects.filter(query_list)
    return members | self.new_version_membership.all()


def _match_tags_to_names(tag_names):
    """
    INPUT: tag1,tag2,tag3
    OUTPUT: <Tag: tag1>, ..., <Tag: tag3>
    NOTE: Tags NOT created BEFORE being added to new_machine_tags are ignored.
    """
    from core.models.tag import Tag
    matches = [models.Q(name__iexact=name) for name in tag_names.split(',')]
    filters = reduce(operator.or_, matches, models.Q())
    return Tag.objects.filter(filters)


def _get_owner(new_provider, user):
    try:
        return Identity.objects.get(provider=new_provider, created_by=user)
    except Identity.DoesNotExist:
        return new_provider.admin


def _create_new_application(machine_request, new_image_id, tags=[]):
    from core.models import Identity
    new_provider = machine_request.new_machine_provider
    user = machine_request.new_machine_owner
    owner_ident = Identity.objects.get(created_by=user, provider=new_provider)
    # This is a brand new app and a brand new providermachine
    new_app = create_application(
        new_image_id,
        new_provider.id,
        machine_request.new_application_name,
        owner_ident,
        # new_app.Private = False when machine_request.is_public = True
        not machine_request.is_public(),
        machine_request.new_machine_version,
        machine_request.new_machine_description,
        tags)
    return new_app


def _update_parent_application(machine_request, new_image_id, tags=[]):
    parent_app = machine_request.instance.source.providermachine.application
    return _update_application(parent_app, machine_request, tags=tags)


def _update_application(application, machine_request, tags=[]):
    if application.name is not machine_request.new_application_name:
        application.name = machine_request.new_application_name
    if machine_request.new_machine_description:
        application.description = machine_request.new_machine_description
    application.private = not machine_request.is_public()
    application.tags = tags
    application.save()
    return application


def _update_existing_machine(machine_request, application, provider_machine):
    from core.models import Identity
    new_provider = machine_request.new_machine_provider
    user = machine_request.new_machine_owner
    owner_ident = Identity.objects.get(created_by=user, provider=new_provider)

    provider_machine.application = application
    provider_machine.version = machine_request.new_machine_version
    provider_machine.created_by = user
    provider_machine.created_by_identity = owner_ident
    provider_machine.save()


def process_machine_request(machine_request, new_image_id, update_cloud=True):
    """
    NOTE: Current process accepts instance with source of 'Image' ONLY!
          VOLUMES CANNOT BE IMAGED until this function is updated!
    """
    # Based on original instance -- You'll need this:
    parent_mach = machine_request.instance.provider_machine
    parent_version = parent_mach.application_version
    # Based on data provided in MR:
    new_provider = machine_request.new_machine_provider
    new_owner = machine_request.new_machine_owner
    owner_identity = _get_owner(new_provider, new_owner)
    tags = _match_tags_to_names(machine_request.new_machine_tags)
    membership = _match_membership_to_access(
        machine_request.access_list,
        machine_request.new_version_membership)
    if machine_request.new_machine_forked:
        application = create_application(
            new_image_id,
            new_provider.uuid,
            machine_request.new_application_name,
            created_by_identity=owner_identity,
            description=machine_request.new_machine_description,
            private=not machine_request.is_public(),
            allow_imaging=machine_request.new_machine_allow_imaging,
            tags=tags)
    else:
        application = update_application(
            parent_version,
            machine_request.new_application_name,
            machine_request.new_machine_description,
            tags)
    app_version = create_app_version(application, self.new_version_name)

    # 2. Create the new InstanceSource and appropriate Object, relations,
    # Memberships..
    if ProviderMachine.test_existence(new_provider, new_image_id):
        pm = ProviderMachine.objects.get(
            identifier=new_image_id,
            provider=new_provider)
        pm = update_provider_machine(
            pm,
            new_created_by_identity=owner_identity,
            new_created_by=machine_request.new_machine_owner,
            new_application_version=app_version)
    else:
        # TODO: Create APP version first! Then provider machine & Instance
        # Source using the information.
        pm = create_provider_machine(
            new_image_id,
            new_provider.uuid,
            app,
            owner_identity,
            app_version)
        provider_machine_write_hook(pm)

    # Must be set in order to ask for threshold information
    machine_request.new_application_version = app_version
    machine_request.new_machine = pm

    # 3. Associate additional attributes to new application
    if machine_request.has_threshold():
        machine_request.update_threshold()

    # 3. Add new *Memberships For new ProviderMachine//Application
    if not machine_request.is_public():
        upload_privacy_data(machine_request, pm)

    # 5. Advance the state of machine request
    # After processing, validate the image.
    machine_request.status = 'validating'
    machine_request.save()
    return machine_request


def upload_privacy_data(machine_request, new_machine):
    from service.driver import get_admin_driver, get_account_driver
    prov = new_machine.provider
    accounts = get_account_driver(prov)
    if not accounts:
        print "Aborting import: Could not retrieve Account Driver "\
            "for Provider %s" % prov
        return
    accounts.clear_cache()
    admin_driver = accounts.admin_driver # cache has been cleared
    if not admin_driver:
        print "Aborting import: Could not retrieve admin_driver "\
            "for Provider %s" % prov
        return
    img = accounts.get_image(new_machine.identifier)
    tenant_list = machine_request.get_access_list()
    # All in the list will be added as 'sharing' the OStack img
    # All tenants already sharing the OStack img will be added to this list
    return sync_membership(accounts, img, new_machine, tenant_list)

<<<<<<< HEAD
=======
def sync_membership(accounts, glance_image, new_machine, tenant_list):
    tenant_list = sync_cloud_access(accounts, glance_image, names=tenant_list)
    #Make private on the DB level
    sync_db_access(accounts.image_manager, glance_image, new_machine, tenant_list)
>>>>>>> e3dfe2f9

def sync_membership(accounts, glance_image, new_machine, tenant_list):
    tenant_list = sync_image_access_list(
        accounts,
        glance_image,
        names=tenant_list)
    # Make private on the DB level
    make_private(
        accounts.image_manager,
        glance_image,
        new_machine,
        tenant_list)


def share_with_admins(private_userlist, provider_uuid):
    """
    NOTE: This will always work, but the userlist could get long some day.
    Another option would be to create an 'admin' tenant that all of core
    services and the admin are members of, and add only that tenant to the
    list.
    """
    if not isinstance(private_userlist, list):
        raise Exception("Expected private_userlist to be list, got %s: %s"
                        % (type(private_userlist), private_userlist))

    from authentication.protocol.ldap import get_core_services
    core_services = get_core_services()
    admin_users = [
        ap.identity.created_by.username
        for ap in AccountProvider.objects.filter(
            provider__uuid=provider_uuid)]
    private_userlist.extend(core_services)
    private_userlist.extend(admin_users)
    return private_userlist


def share_with_self(private_userlist, username):
    if not isinstance(private_userlist, list):
        raise Exception(
            "Expected type(private_userlist) to be list, got %s: %s" %
            (type(private_userlist), private_userlist))

    # TODO: Optionally, Lookup username and get the Projectname
    private_userlist.append(str(username))
    return private_userlist

<<<<<<< HEAD

def sync_image_access_list(accounts, img, names=None):
=======
def sync_cloud_access(accounts, img, names=None):
>>>>>>> e3dfe2f9
    projects = []
    shared_with = accounts.image_manager.shared_images_for(
        image_id=img.id)
    # Find tenants who are marked as 'sharing' on openstack but not on DB
    # Or just in One-line..
    projects = [
        accounts.get_project_by_id(
            member.member_id) for member in shared_with]
    # Any names who aren't already on the image should be added
    # Find names who are marekd as 'sharing' on DB but not on OpenStack
    for name in names:
        project = accounts.get_project(name)
        if project and project not in projects:
            print "Sharing image %s with project named %s" \
                % (img.id, name)
            accounts.image_manager.share_image(img, name)
            projects.append(project)
    return projects

<<<<<<< HEAD

def make_private(image_manager, image, provider_machine, tenant_list=[]):
    # Circ.Dep. DO NOT MOVE UP!!
=======
def sync_db_access(image_manager, image, provider_machine, tenant_list=[]):
    #Circ.Dep. DO NOT MOVE UP!!
>>>>>>> e3dfe2f9
    from core.models import Group, ProviderMachineMembership

    if image.is_public:
        print "Marking image %s private" % image.id
        image_manager.update_image(image, is_public=False)
    if provider_machine.application.private == False:
        print "Marking application %s private" % provider_machine.application
        provider_machine.application.private = True
        provider_machine.application.save()
    # Add all these people by default..
    owner = provider_machine.application.created_by
    group_list = owner.group_set.all()
    if tenant_list:
        # ASSERT: Groupnames == Usernames
        tenant_list.extend([group.name for group in group_list])
    else:
        tenant_list = [group.name for group in group_list]
    for tenant in tenant_list:
        name = tenant.name
        group = Group.objects.get(name=name)
        obj, created = ApplicationMembership.objects.get_or_create(
            group=group,
            application=provider_machine.application)
        if created:
            print "Created new ApplicationMembership: %s" \
                % (obj,)
        obj, created = ProviderMachineMembership.objects.get_or_create(
            group=group,
            provider_machine=provider_machine)
        if created:
            print "Created new ProviderMachineMembership: %s" \
                % (obj,)<|MERGE_RESOLUTION|>--- conflicted
+++ resolved
@@ -559,13 +559,10 @@
     # All tenants already sharing the OStack img will be added to this list
     return sync_membership(accounts, img, new_machine, tenant_list)
 
-<<<<<<< HEAD
-=======
 def sync_membership(accounts, glance_image, new_machine, tenant_list):
     tenant_list = sync_cloud_access(accounts, glance_image, names=tenant_list)
     #Make private on the DB level
     sync_db_access(accounts.image_manager, glance_image, new_machine, tenant_list)
->>>>>>> e3dfe2f9
 
 def sync_membership(accounts, glance_image, new_machine, tenant_list):
     tenant_list = sync_image_access_list(
@@ -612,12 +609,7 @@
     private_userlist.append(str(username))
     return private_userlist
 
-<<<<<<< HEAD
-
-def sync_image_access_list(accounts, img, names=None):
-=======
 def sync_cloud_access(accounts, img, names=None):
->>>>>>> e3dfe2f9
     projects = []
     shared_with = accounts.image_manager.shared_images_for(
         image_id=img.id)
@@ -637,14 +629,9 @@
             projects.append(project)
     return projects
 
-<<<<<<< HEAD
 
 def make_private(image_manager, image, provider_machine, tenant_list=[]):
     # Circ.Dep. DO NOT MOVE UP!!
-=======
-def sync_db_access(image_manager, image, provider_machine, tenant_list=[]):
-    #Circ.Dep. DO NOT MOVE UP!!
->>>>>>> e3dfe2f9
     from core.models import Group, ProviderMachineMembership
 
     if image.is_public:
