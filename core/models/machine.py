--- conflicted
+++ resolved
@@ -222,14 +222,8 @@
         version = create_app_version(app, "1.0", provider_machine_id=image_id)
     #TODO: fuzzy=True returns a list, but call comes through as a .get()?
     #      this line will cover that edge-case.
-    if isinstance(version,list) or isinstance(version,models.QuerySet):
-        version = version[0]
-<<<<<<< HEAD
-
     if type(version) in [models.QuerySet, list]:
         version = version[0]
-=======
->>>>>>> 5fa7a249
 
     return create_provider_machine(
         image_id,
