"""
  Machine models for atmosphere.
"""
import json
from hashlib import md5

from django.db import models
from django.utils import timezone
from threepio import logger

from atmosphere import settings
from core.models.application import Application
from core.models.application import create_application, get_application
from core.models.identity import Identity
from core.models.provider import Provider

from core.models.tag import Tag, updateTags
from core.fields import VersionNumberField, VersionNumber

from core.metadata import _get_owner_identity
from core.application import write_app_data, has_app_data, get_app_data


class ProviderMachine(models.Model):
    """
    Machines are created by Providers, and multiple providers
    can implement a single machine (I.e. Ubuntu 12.04)
    However each provider will have a specific, unique identifier
    to represent that machine. (emi-12341234 vs ami-43214321)
    """
    #Field is Filled out at runtime.. after converting an eshMachine
    esh = None
    cached_machines = None
    provider = models.ForeignKey(Provider)
    application = models.ForeignKey(Application)

    identifier = models.CharField(max_length=256)  # EMI-12341234
    created_by = models.ForeignKey('AtmosphereUser', null=True)
    created_by_identity = models.ForeignKey(Identity, null=True)
    start_date = models.DateTimeField(default=timezone.now())
    end_date = models.DateTimeField(null=True, blank=True)
    version = VersionNumberField(default=int(VersionNumber(1,)))

    def icon_url(self):
        return self.application.icon.url if self.application.icon else None

    def creator_name(self):
        if self.application:
            return self.application.created_by.username
        else:
            return "Unknown"

    def hash_alias(self):
        return md5(self.identifier).hexdigest()

    def find_machine_owner(self):
        if self.provider.location == 'EUCALYPTUS':
            pass  # Parse the XML manifest
        return ""

    def esh_architecture(self):
        if self.esh and self.esh._image\
           and self.esh._image.extra:
            return self.esh._image.extra.get('architecture', "N/A")

    def esh_ownerid(self):
        if self.esh and self.esh._image\
           and self.esh._image.extra\
           and self.esh._image.extra.get('metadata'):
            return self.esh._image.extra['metadata'].get('application_owner',
                                                         "admin")

    def esh_state(self):
        if self.esh and self.esh._image\
           and self.esh._image.extra:
            return self.esh._image.extra['state']

    def __unicode__(self):
        return "%s (Provider:%s - App:%s) " %\
            (self.identifier, self.provider, self.application)

    class Meta:
        db_table = "provider_machine"
        app_label = "core"
<<<<<<< HEAD
        unique_together = ('provider', 'identifier')
=======

>>>>>>> 2e96b46f

class ProviderMachineMembership(models.Model):
    """
    Members of a specific image and provider combination.
    Members can view & launch respective machines.
    If the can_share flag is set, then members also have ownership--they
    can give membership to other users.
    The unique_together field ensures just one of those states is true.
    """
    provider_machine = models.ForeignKey(ProviderMachine)
    group = models.ForeignKey('Group')
    can_share = models.BooleanField(default=False)

    def __unicode__(self):
        return "(ProviderMachine:%s - Member:%s) " %\
            (self.provider_machine.identifier, self.group.name)

    class Meta:
        db_table = 'provider_machine_membership'
        app_label = 'core'
        unique_together = ('provider_machine', 'group')


def build_cached_machines():
    #logger.debug("building cached machines")
    machine_dict = {}
    cms = ProviderMachine.objects.all()
    for cm in cms:
        machine_dict[(cm.provider.id, cm.identifier)] = cm
    ProviderMachine.cached_machines = machine_dict
    return machine_dict


"""
Useful utility methods for the Core Model..
"""


def get_cached_machine(provider_alias, provider_id):
    if not ProviderMachine.cached_machines:
        build_cached_machines()
    cached_mach = ProviderMachine.cached_machines.get(
        (int(provider_id), provider_alias))
    if not cached_mach:
        logger.warn("Cache does not have machine %s on provider %s"
                    % (provider_alias, provider_id))
    return cached_mach


def load_provider_machine(provider_alias, machine_name, provider_id,
                          app=None, metadata={}):
    """
    Returns ProviderMachine
    """
    provider_machine = get_provider_machine(provider_alias, provider_id)
    if provider_machine:
        return provider_machine
    if not app:
        app = get_application(provider_alias, app_uuid=metadata.get('uuid'))
    if not app:
        app = create_application(provider_alias, provider_id, machine_name)
    return create_provider_machine(machine_name,
                                   provider_alias,
                                   provider_id,
                                   app=app,
                                   metadata=metadata)


def update_application_owner(application, identity):
    application.created_by_identity = identity
    application.created_by = identity.created_by
    #PUSH METADATA
    application.save()


def create_provider_machine(machine_name,
                            provider_alias,
                            provider_id,
                            app,
                            metadata={}):
    #Attempt to match machine by provider alias
    #Admin identity used until the real owner can be identified.
    provider = Provider.objects.get(id=provider_id)

    #TODO: Read admin owner from location IFF eucalyptus
    machine_owner = _get_owner_identity(metadata.get('owner', ''), provider_id)

    logger.debug("Provider %s" % provider)
    logger.debug("App %s" % app)
    provider_machine = ProviderMachine.objects.create(
        application=app,
        provider=provider,
        created_by=machine_owner.created_by,
        created_by_identity=machine_owner,
        identifier=provider_alias,
        version=metadata.get('version',
                             VersionNumber.string_to_version('1.0')))
    logger.info("New ProviderMachine created: %s" % provider_machine)
    add_to_cache(provider_machine)
    return provider_machine


def add_to_cache(provider_machine):
    #if not ProviderMachine.cached_machines:
    #    logger.warn("ProviderMachine cache does not exist.. Building.")
    #    build_cached_machines()
    #ProviderMachine.cached_machines[(
    #    provider_machine.provider.id,
    #    provider_machine.identifier)] = provider_machine
    return provider_machine


def get_provider_machine(identifier, provider_id):
    try:
        machine = ProviderMachine.objects.get(provider__id=provider_id,
                                              identifier=identifier)
        return machine
    except ProviderMachine.DoesNotExist:
        return None


def convert_esh_machine(esh_driver, esh_machine, provider_id, user, image_id=None):
    """
    Takes as input an (rtwo) driver and machine, and a core provider id
    Returns as output a core ProviderMachine
    """
    if image_id and not esh_machine:
        return _convert_from_instance(esh_driver, provider_id, image_id)
    elif not esh_machine:
        return None
    push_metadata = False
    if not esh_machine._image:
        metadata = {}
    else:
        metadata = esh_machine._image.extra.get('metadata', {})
    name = esh_machine.name
    alias = esh_machine.alias

    if metadata and False and has_app_data(metadata):
        #USE CASE: Application data exists on the image
        # and may exist on this DB
        app = get_application(alias, metadata.get('application_uuid'))
        if not app:
            app_kwargs = get_app_data(metadata, provider_id)
            logger.debug("Creating Application for Image %s "
                         "(Based on Application data: %s)"
                         % (alias, app_kwargs))
            app = create_application(alias, provider_id, **app_kwargs)
    else:
        #USE CASE: Application data does NOT exist,
        # This machine is assumed to be its own application, so run the
        # machine alias to retrieve any existing application.
        # otherwise create a new application with the same name as the machine
        # App assumes all default values
        #logger.info("Image %s missing Application data" % (alias, ))
        push_metadata = True
        #TODO: Get application 'name' instead?
        app = get_application(alias)
        if not app:
            logger.debug("Creating Application for Image %s" % (alias, ))
            app = create_application(alias, provider_id, name)
    provider_machine = load_provider_machine(alias, name, provider_id,
                                             app=app, metadata=metadata)

    #If names conflict between OpenStack and Database, choose OpenStack.
    if esh_machine._image and app.name != name:
        logger.debug("Name Conflict! Machine %s named %s, Application named %s"
                     % (alias, name, app.name))
        app.name = name
        app.save()
    _check_project(app, user)
    #if push_metadata and hasattr(esh_driver._connection,
    #                             'ex_set_image_metadata'):
    #    logger.debug("Creating App data for Image %s:%s" % (alias, app.name))
    #    write_app_data(esh_driver, provider_machine)
    provider_machine.esh = esh_machine
    return provider_machine

def _check_project(core_application, user):
    """
    Select a/multiple projects the application belongs to.
    NOTE: User (NOT Identity!!) Specific
    """
    core_projects = core_application.get_projects(user)
    #NOTE: for Applications, do NOT auto-assign default project
    return core_projects

def _convert_from_instance(esh_driver, provider_id, image_id):
    provider_machine = load_provider_machine(image_id,
                                             'Unknown Image',
                                             provider_id)
    return provider_machine


def compare_core_machines(mach_1, mach_2):
    """
    Comparison puts machines in LATEST start_date, then Lexographical ordering
    """
    if mach_1.application.featured and not mach_2.application.featured:
        return -1
    elif not mach_1.application.featured and mach_2.application.featured:
        return 1
    #Neither/Both images are featured.. Check start_date
    if mach_1.application.start_date > mach_2.application.start_date:
        return -1
    elif mach_1.application.start_date < mach_2.application.start_date:
        return 1
    else:
        return cmp(mach_1.identifier, mach_2.identifier)

<<<<<<< HEAD
def filter_core_machine(provider_machine):
=======

def filter_core_machine(provider_machine, request_user=None):
>>>>>>> 2e96b46f
    """
    Filter conditions:
    * Application does not have an end_date
    * end_date < now
    """
    now = timezone.now()
    #end dated providers
    if provider_machine.end_date or\
       provider_machine.application.end_date:
        if provider_machine.end_date:
            if provider_machine.end_date < now:
                return False
        if provider_machine.application.end_date:
<<<<<<< HEAD
            return not(provider_machine.application.end_date < now)
=======
            if provider_machine.application.end_date < now:
                return False
    #public users accessing private images..
    if provider_machine.application.private:
        if request_user:
            allowed_groups_pm =\
                [m.group for m in
                 provider_machine.providermachinemembership_set.all()]
            allowed_groups_a =\
                [m.group for m in
                 provider_machine.providermachinemembership_set.all()]
        else:
            return False
>>>>>>> 2e96b46f
    return True<|MERGE_RESOLUTION|>--- conflicted
+++ resolved
@@ -82,11 +82,7 @@
     class Meta:
         db_table = "provider_machine"
         app_label = "core"
-<<<<<<< HEAD
-        unique_together = ('provider', 'identifier')
-=======
-
->>>>>>> 2e96b46f
+
 
 class ProviderMachineMembership(models.Model):
     """
@@ -208,7 +204,7 @@
         return None
 
 
-def convert_esh_machine(esh_driver, esh_machine, provider_id, user, image_id=None):
+def convert_esh_machine(esh_driver, esh_machine, provider_id, image_id=None):
     """
     Takes as input an (rtwo) driver and machine, and a core provider id
     Returns as output a core ProviderMachine
@@ -257,7 +253,7 @@
                      % (alias, name, app.name))
         app.name = name
         app.save()
-    _check_project(app, user)
+
     #if push_metadata and hasattr(esh_driver._connection,
     #                             'ex_set_image_metadata'):
     #    logger.debug("Creating App data for Image %s:%s" % (alias, app.name))
@@ -265,14 +261,6 @@
     provider_machine.esh = esh_machine
     return provider_machine
 
-def _check_project(core_application, user):
-    """
-    Select a/multiple projects the application belongs to.
-    NOTE: User (NOT Identity!!) Specific
-    """
-    core_projects = core_application.get_projects(user)
-    #NOTE: for Applications, do NOT auto-assign default project
-    return core_projects
 
 def _convert_from_instance(esh_driver, provider_id, image_id):
     provider_machine = load_provider_machine(image_id,
@@ -297,12 +285,8 @@
     else:
         return cmp(mach_1.identifier, mach_2.identifier)
 
-<<<<<<< HEAD
-def filter_core_machine(provider_machine):
-=======
 
 def filter_core_machine(provider_machine, request_user=None):
->>>>>>> 2e96b46f
     """
     Filter conditions:
     * Application does not have an end_date
@@ -316,9 +300,6 @@
             if provider_machine.end_date < now:
                 return False
         if provider_machine.application.end_date:
-<<<<<<< HEAD
-            return not(provider_machine.application.end_date < now)
-=======
             if provider_machine.application.end_date < now:
                 return False
     #public users accessing private images..
@@ -332,5 +313,4 @@
                  provider_machine.providermachinemembership_set.all()]
         else:
             return False
->>>>>>> 2e96b46f
     return True