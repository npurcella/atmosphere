"""
  Machine models for atmosphere.
"""
from hashlib import md5
import json

from django.conf import settings
from django.db import models
from django.utils import timezone
from django.core.exceptions import MultipleObjectsReturned, ObjectDoesNotExist as DoesNotExist
from django.conf import settings
from threepio import logger

from core.models.abstract import BaseSource
from core.models.instance_source import InstanceSource
from core.models.application import create_application, get_application, verify_app_uuid
from core.models.application_version import (
        ApplicationVersion,
        create_app_version,
        get_version_for_machine)
from core.models.identity import Identity
from core.models.provider import Provider


class ProviderMachine(BaseSource):
    """
    Machines are created by Providers, and multiple providers
    can implement a single machine (I.e. Ubuntu 12.04)
    However each provider usually has a specific, unique identifier
    to represent that machine. (emi-12341234 vs ami-43214321)
    See core.models.instance_source.BaseSource for more information
    """
    esh = None
    application_version = models.ForeignKey(
        ApplicationVersion,
        related_name="machines",
        null=True)

    @property
    def application(self):
        return self.application_version.application

    @property
    def identifier(self):
        return self.instance_source.identifier

    @property
    def name(self):
        return self.application.name

    @classmethod
    def test_existence(cls, provider, identifier):
        """
        Fastest DB Query for existence testing
        """
        return ProviderMachine.objects.filter(
            instance_source__identifier=identifier,
            instance_source__provider=provider).count()

    @classmethod
    def _split_cloud_name(cls, machine_name):
        version_sep = settings.APPLICATION_VERSION_SEPARATOR
        if version_sep in machine_name:
            split_list = machine_name.split(version_sep)

        if len(split_list) == 1:
            logger.warn(
                "Version separator(%s) was not found: %s"
                % (version_sep, machine_name))
            split_list = [split_list[0].trim(), '']

        if len(split_list) > 2:
            logger.warn(
                "Version separator(%s) is ambiguous: %s"
                % (version_sep, machine_name))
            version_parts = machine_name.rpartition(version_sep)
            split_list = [version_parts[0].trim(), version_parts[2].trim()]
        return split_list

    def generated_name(self):
        application = self.application
        version = self.application_version
        if not application:
            raise ValueError("Application is None")
        if not version:
            raise ValueError("Version is None")
        return "%s %s%s" % (
            application.name,
            settings.APPLICATION_VERSION_SEPARATOR,
<<<<<<< HEAD
            version.name),
=======
            version.name)
>>>>>>> b6502f06

    def is_owner(self, atmo_user):
        return (self.application_version.created_by == atmo_user or
                self.application_version.application.created_by == atmo_user)

    def to_dict(self):
        machine = {
            "version": self.application_version.name,
            "provider": self.instance_source.provider.uuid
        }
        machine.update(super(ProviderMachine, self).to_dict())
        return machine

    def update_image(self, **image_updates):
        """
        The acceptable values for image_updates are specific to the image
        and image_manager, but here are some common examples for an OpenStack
        cloud:
        * name="My New Name"
        * owner=<project_id//tenant_id>
        * min_ram=<RAM_in_MB>
        * min_disk=<Storage_in_GB>
        * is_public=True/False
        You can also REPLACE all values at once using the 'properties' kwarg
        * properties={'metadata_key':'metadata_value',...}
        (More Documentation on this inside the image_manager, chromogenic)
        """
        try:
            from service.driver import get_account_driver
            accounts = get_account_driver(self.provider)
            image = accounts.get_image(self.identifier)
            accounts.image_manager.update_image(image, **image_updates)
        except Exception:
            logger.exception(
                "Image Update Failed for %s on Provider %s" %
                (self.identifier, self.instance_source.provider))

    def update_version(self, app_version):
        self.application_version = app_version
        self.save()

    def icon_url(self):
        return self.application.icon.url if self.application.icon else None

    def save(self, *args, **kwargs):
        # Update values on the application
        self.application.update(**kwargs)
        super(ProviderMachine, self).save(*args, **kwargs)

    def creator_name(self):
        if self.application:
            return self.application.created_by.username
        else:
            return "Unknown"

    def hash_alias(self):
        return md5(self.instance_source.identifier).hexdigest()

    def find_machine_owner(self):
        if self.provider.location == 'EUCALYPTUS':
            pass  # Parse the XML manifest
        return ""

    def esh_architecture(self):
        if self.esh and self.esh._image\
           and self.esh._image.extra:
            return self.esh._image.extra.get('architecture', "N/A")

    def esh_ownerid(self):
        username = self.instance_source.created_by.username
        #NOTE: Reaching deep -- Don't do this in the new API.
        if self.esh and self.esh._image\
           and self.esh._image.extra\
           and 'application_owner' in self.esh._image.extra.get('metadata',{}):
            username = self.esh._image.extra['metadata']['application_owner']
        return username

    def esh_state(self):
        if self.esh and self.esh._image\
           and self.esh._image.extra:
            return self.esh._image.extra['state']

    def __unicode__(self):
        identifier = self.instance_source.identifier
        provider = self.instance_source.provider
        return "%s (Provider:%s - App:%s Version:%s) " %\
            (identifier, provider, self.application, self.application_version)

    class Meta:
        db_table = "provider_machine"
        app_label = "core"


class ProviderMachineMembership(models.Model):

    """
    Members of a specific image and provider combination.
    Members can view & launch respective machines.
    If the can_share flag is set,
    then members also have ownership--they can give
    membership to other users.
    The unique_together field ensures just one of those states is true.
    """
    provider_machine = models.ForeignKey(ProviderMachine)
    group = models.ForeignKey('Group')
    can_share = models.BooleanField(default=False)

    def __unicode__(self):
        return "(ProviderMachine:%s - Member:%s) " %\
            (self.provider_machine.identifier, self.group.name)

    class Meta:
        db_table = 'provider_machine_membership'
        app_label = 'core'
        unique_together = ('provider_machine', 'group')


def build_cached_machines():
    machine_dict = {}
    cms = ProviderMachine.objects.all()
    for cm in cms:
        machine_dict[(cm.provider.id, cm.identifier)] = cm
    ProviderMachine.cached_machines = machine_dict
    return machine_dict


"""
Useful utility methods for the Core Model..
"""


def get_cached_machine(provider_alias, provider_id):
    if not ProviderMachine.cached_machines:
        build_cached_machines()
    cached_mach = ProviderMachine.cached_machines.get(
        (int(provider_id), provider_alias))
    if not cached_mach:
        logger.warn("Cache does not have machine %s on provider %s"
                    % (provider_alias, provider_id))
    return cached_mach

def collect_image_metadata(glance_image):
    app_kwargs = {}
    try:
        app_kwargs['private'] = glance_image.visibility.lower() != 'public'
        if verify_app_uuid(glance_image.get('application_uuid'), glance_image.id):
            app_kwargs['uuid'] = glance_image.get('application_uuid')
            app_kwargs['description'] = glance_image.get('application_description')#TODO: Verify that _LINE_BREAK_ is fixed
            app_kwargs['tags'] = glance_image.get('application_tags')
        elif is_replicated_version(glance_image.id):
            app_kwargs = replicate_app_kwargs(glance_image.id)
    except AttributeError as exc:
        logger.exception("Glance image %s was not initialized with atmosphere metadata - %s" % (glance_image.id, exc.message))
    return app_kwargs


def is_replicated_version(image_id):
    if not getattr(settings, "REPLICATION_PROVIDER_LOCATION"):
        return False
    if ProviderMachine.objects.filter(instance_source__identifier=image_id).count() > 0:
        return True


def replicate_app_kwargs(image_id):
    """
    Copy the latest kwargs from the current app
    """
    try:
        app = Application.objects.get(versions__machines__instance_source__identifier=image_id)
        tag_list = list(app.tags.values_list('name',flat=True))
        json_tags = json.dumps(tag_list)
        return {
            'uuid': app.uuid,
            'description': app.description,
            'tags': json_tags
        }
    except Exception as exc:
        logger.exception("Could not replicate application kwargs: %s" % exc)
        return {}


def convert_glance_image(glance_image, provider_uuid, owner=None):
    """
    Guaranteed Return of ProviderMachine.
    1. Load provider machine from DB and return
    2a. If 'Miss':
        * Lookup application based on glance_machine metadata for application_uuid
        If 'Miss':
          * Create application based on available glance_machine metadata
    2b. Using application from 2. Create provider machine
    """
    from core.models import AtmosphereUser
    image_id = glance_image.id
    machine_name = glance_image.name
    application_name = machine_name  # Future: application_name will partition at the 'Application Version separator'.. and pass the version_name to create_version
    provider_machine = get_provider_machine(image_id, provider_uuid)
    if provider_machine:
        return (provider_machine, False)
    app_kwargs = collect_image_metadata(glance_image)
    if owner and hasattr(owner,'name'):
        owner_name = owner.name
    else:
        owner_name = glance_image.get('application_owner')
    user = AtmosphereUser.objects.filter(username=owner_name).first()
    if user:
        identity = Identity.objects.filter(
            provider__uuid=provider_uuid, created_by=user).first()
    else:
        identity = None
    app_kwargs.update({
        'created_by': user,
        'created_by_identity': identity
    })
    app = create_application(
        provider_uuid, image_id, application_name,
        **app_kwargs)
    version = get_version_for_machine(provider_uuid, image_id, fuzzy=True)
    if not version:
        version_kwargs = {
            'version_str': glance_image.get('application_version', '1.0'),
            'created_by': user,
            'created_by_identity': identity,
            'provider_machine_id': image_id
        }
        version = create_app_version(app, **version_kwargs)
    #TODO: fuzzy=True returns a list, but call comes through as a .get()?
    #      this line will cover that edge-case.
    if type(version) in [models.QuerySet, list]:
        version = version[0]

    machine_kwargs = {
        'created_by_identity': identity,
        'version': version
    }
    provider_machine = create_provider_machine(
        image_id, provider_uuid,
        app, **machine_kwargs)
    return (provider_machine, True)


def get_or_create_provider_machine(image_id, machine_name,
                                   provider_uuid, app=None, version=None,
                                   version_name="1.0"):
    """
    Guaranteed Return of ProviderMachine.
    1. Load provider machine from DB
    2. If 'Miss':
       * Lookup application based on PM uuid
       If 'Miss':
         * Create application based on PM uuid
    3. Using application from 2. Create provider machine
    """
    provider_machine = get_provider_machine(image_id, provider_uuid)
    if provider_machine:
        return provider_machine
    if not app:
        app = get_application(provider_uuid, image_id, machine_name)
    # ASSERT: If no application here, this is a new image (Found on instance)
    # that was created on a seperate server. We need to make a new one.
    if not app:
        app = create_application(provider_uuid, image_id, machine_name)

    if not version:
        version = get_version_for_machine(provider_uuid, image_id, fuzzy=True)
    if not version:
        version = create_app_version(app, version_name, provider_machine_id=image_id)
    if type(version) in [models.QuerySet, list]:
        version = version[0]

    return create_provider_machine(
        image_id,
        provider_uuid,
        app,
        version=version)


def _extract_tenant_name(identity):
    tenant_name = identity.get_credential('ex_tenant_name')
    if not tenant_name:
        tenant_name = identity.get_credential('ex_project_name')
    if not tenant_name:
        raise Exception("Cannot update application owner without knowing the"
                        " tenant ID of the new owner. Please update your"
                        " identity, or the credential key fields above"
                        " this line.")
    return tenant_name


def update_application_owner(application, identity):
    from service.openstack import glance_update_machine_metadata
    from service.driver import get_account_driver
    old_identity = application.created_by_identity
    tenant_name = _extract_tenant_name(identity)
    old_tenant_name = _extract_tenant_name(old_identity)
    # Prepare the application
    application.created_by_identity = identity
    application.created_by = identity.created_by
    application.save()
    # Update all the PMs
    all_pms = application.providermachine_set.all()
    print "Updating %s machines.." % len(all_pms)
    for provider_machine in all_pms:
        accounts = get_account_driver(provider_machine.provider)
        image_id = provider_machine.instance_source.identifier
        image = accounts.get_image(image_id)
        if not image:
            continue
        tenant_id = accounts.get_project(tenant_name).id
        glance_update_machine_metadata(
            provider_machine,
            {'owner': tenant_id,
             'application_owner': tenant_name})
        print "App data saved for %s" % image_id
        accounts.image_manager.share_image(image, tenant_name)
        print "Shared access to %s with %s" % (image_id, tenant_name)
        accounts.image_manager.unshare_image(image, old_tenant_name)
        print "Removed access to %s for %s" % (image_id, old_tenant_name)


def read_cloud_machine_hook(new_machine, provider_uuid, identifier):
    """
    RULES:
    #1. READ operations ONLY!
    #2. FROM Cloud --> ProviderMachine ONLY!
    """
    from service.openstack import glance_read_machine
    provider = Provider.objects.get(uuid=provider_uuid)
    if provider.get_type_name().lower() == 'openstack':
        glance_read_machine(new_machine)
    else:
        logger.warn(
            "machine data for %s is likely incomplete."
            " Create a new hook for %s." %
            provider)


def create_provider_machine(identifier, provider_uuid, app,
                            created_by_identity=None, version=None):
    # Attempt to match machine by provider alias
    # Admin identity used until the real owner can be identified.
    provider = Provider.objects.get(uuid=provider_uuid)
    if not created_by_identity:
        created_by_identity = provider.admin

    try:
        source = InstanceSource.objects.get(
            provider=provider,
            identifier=identifier)
        source.created_by_identity = created_by_identity
        source.created_by = created_by_identity.created_by
    except InstanceSource.DoesNotExist:
        source = InstanceSource.objects.create(
            provider=provider,
            identifier=identifier,
            created_by_identity=created_by_identity,
            created_by=created_by_identity.created_by,
        )
    if not version:
        version = create_app_version(app)
    logger.debug("Provider %s" % provider)
    logger.debug("App %s" % app)
    logger.debug("Version %s" % version)
    logger.debug("Source %s" % source.identifier)
    provider_machine = ProviderMachine.objects.create(
        instance_source=source,
        application_version=version,
    )
    read_cloud_machine_hook(provider_machine, provider_uuid, identifier)
    logger.info("New ProviderMachine created: %s" % provider_machine)
    add_to_cache(provider_machine)
    return provider_machine


def _username_lookup(provider_uuid, username):
    try:
        return Identity.objects.get(
            provider__uuid=provider_uuid,
            created_by__username=username)
    except Identity.DoesNotExist:
        return None


def update_provider_machine(
        provider_machine,
        new_created_by_identity=None,
        new_created_by=None,
        new_application_version=None):
    """
    Used to explicitly 'update' + call the 'provider_machine_write_hook'
    * Glance updates, metadata updates, etc.
    *
    TODO: Find a way to bring this IN to ProviderMachine.save?
    """
    base_source = provider_machine.instance_source
    if new_created_by:
        base_source.created_by = new_created_by
    if new_created_by_identity:
        base_source.created_by_identity = new_created_by_identity
    base_source.save()
    if new_application_version:
        provider_machine.application_version = new_application_version
    provider_machine.save()
    provider_machine_write_hook(provider_machine)
    return provider_machine


def provider_machine_write_hook(provider_machine):
    """
    RULES:
    #1. WRITE operations ONLY!
    #2. FROM ProviderMachine --> Cloud ONLY!
    """
    from service.openstack import glance_write_machine
    provider = provider_machine.instance_source.provider
    if provider.get_type_name().lower() == 'openstack':
        glance_write_machine(provider_machine)
    else:
        logger.warn(
            "Create a new write hook for %s"
            " to keep cloud objects up to date." %
            provider)


def add_to_cache(provider_machine):
    # ProviderMachine.cached_machines[(
    #    provider_machine.provider.id,
    #    provider_machine.identifier)] = provider_machine
    return provider_machine


def update_provider_machine_metadata(provider_machine_id, metadata={}):
    """
    Call appropriate method to update machine metadata
    -- This is a 'core-wrapper' to service-level object..
    """
    from service.machine import update_machine_metadata
    provider_machine = find_provider_machine(provider_machine_id)
    return update_machine_metadata(provider_machine, metadata)

def find_provider_machine(identifier):
    try:
        if type(identifier) == int:
            machine = ProviderMachine.objects.get(pk=identifier)
        else:
            machine = ProviderMachine.objects.get(instance_source__identifier=identifier)
        return machine
    except ProviderMachine.DoesNotExist:
        return None
    except MultipleObjectsReturned:
        raise MultipleObjectsReturned("Identifier %s is ambiguous. Use the 'pk' value")

def get_provider_machine(identifier, provider_uuid):
    try:
        source = InstanceSource.objects.get(
            provider__uuid=provider_uuid, identifier=identifier, providermachine__isnull=False)
        return source.providermachine
    except DoesNotExist:
        return None


def _load_machine(esh_machine, provider_uuid):
    name = esh_machine.name
    alias = esh_machine.id
    app = get_application(provider_uuid, alias, name)
    if not app:
        logger.debug("Creating Application for Image %s" % (alias, ))
        app = create_application(provider_uuid, alias, name)

    # Using what we know about our (possibly new) application
    # and load (or possibly create) the provider machine
    provider_machine = get_or_create_provider_machine(
        alias, name, provider_uuid, app=app)
    return provider_machine


def convert_esh_machine(
        esh_driver, esh_machine,
        provider_uuid, user, identifier=None):
    """
    Takes as input an (rtwo) driver and machine, and a core provider id
    Returns as output a core ProviderMachine
    """
    if identifier and not esh_machine:
        return _convert_from_instance(esh_driver, provider_uuid, identifier)
    elif not esh_machine:
        return None
    provider_machine = _load_machine(esh_machine, provider_uuid)

    provider_machine.esh = esh_machine
    return provider_machine


def _check_project(core_application, user):
    """
    Select a/multiple projects the application belongs to.
    NOTE: User (NOT Identity!!) Specific
          Applications do NOT require auto-assigned, default project
    """
    core_projects = core_application.get_projects(user)
    return core_projects


def _convert_from_instance(esh_driver, provider_uuid, image_id):
    provider_machine = get_or_create_provider_machine(
        image_id,
        'Imported Machine %s' %
        image_id,
        provider_uuid)
    return provider_machine


def compare_core_machines(mach_1, mach_2):
    """
    Comparison puts machines in LATEST start_date, then Lexographical ordering
    """
    if mach_1.application.featured and not mach_2.application.featured:
        return -1
    elif not mach_1.application.featured and mach_2.application.featured:
        return 1
    # Neither/Both images are featured.. Check start_date
    if mach_1.application.start_date > mach_2.application.start_date:
        return -1
    elif mach_1.application.start_date < mach_2.application.start_date:
        return 1
    else:
        return cmp(
            mach_1.instance_source.identifier,
            mach_2.instance_source.identifier)


def filter_core_machine(provider_machine):
    """
    Filter conditions:
    * Application does not have an end_date
    * end_date < now
    """
    now = timezone.now()
    # Ignore end dated providers
    if provider_machine.instance_source.end_date or\
       provider_machine.application.end_date:
        if provider_machine.instance_source.end_date:
            return not(provider_machine.instance_source.end_date < now)
        if provider_machine.application.end_date:
            return not(provider_machine.application.end_date < now)
    return True<|MERGE_RESOLUTION|>--- conflicted
+++ resolved
@@ -87,11 +87,7 @@
         return "%s %s%s" % (
             application.name,
             settings.APPLICATION_VERSION_SEPARATOR,
-<<<<<<< HEAD
-            version.name),
-=======
             version.name)
->>>>>>> b6502f06
 
     def is_owner(self, atmo_user):
         return (self.application_version.created_by == atmo_user or
