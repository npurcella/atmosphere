--- conflicted
+++ resolved
@@ -71,19 +71,13 @@
         try:
             from service.driver import get_account_driver
             accounts = get_account_driver(self.provider)
-<<<<<<< HEAD
             image = accounts.get_image(self.identifier)
             accounts.image_manager.update_image(image, **image_updates)
         except Exception as ex:
-            logger.warn("Image Update Failed for %s on Provider %s"
+            logger.exception("Image Update Failed for %s on Provider %s"
                         % (self.identifier, self.instance_source.provider))
-=======
-            image = accounts.image_manager.get_image(self.identifier)
-            accounts.image_manager.update_image(image, **image_updates)
-        except Exception as ex:
-            logger.exception("Image Update Failed for %s on Provider %s"
-                             % (self.identifier, self.provider))
->>>>>>> 4ed9b2e0
+            #logger.exception("Image Update Failed for %s on Provider %s"
+            #                 % (self.identifier, self.provider))
 
     def update_version(self, version):
         self.version = version
