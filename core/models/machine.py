--- conflicted
+++ resolved
@@ -21,7 +21,6 @@
 from core.metadata import _get_owner_identity
 from core.application import write_app_data, has_app_data, get_app_data
 
-
 class ProviderMachine(models.Model):
     """
     Machines are created by Providers, and multiple providers
@@ -42,6 +41,7 @@
     end_date = models.DateTimeField(null=True, blank=True)
     version = VersionNumberField(default=int(VersionNumber(1,)))
 
+    
     def icon_url(self):
         return self.application.icon.url if self.application.icon else None
 
@@ -73,8 +73,7 @@
         if self.esh and self.esh._image\
            and self.esh._image.extra\
            and self.esh._image.extra.get('metadata'):
-            return self.esh._image.extra['metadata'].get('application_owner',
-                                                         "admin")
+            return self.esh._image.extra['metadata'].get('application_owner', "admin")
 
     def esh_state(self):
         if self.esh and self.esh._image\
@@ -88,18 +87,14 @@
     class Meta:
         db_table = "provider_machine"
         app_label = "core"
-<<<<<<< HEAD
-
-=======
         unique_together = ('provider', 'identifier')
->>>>>>> 3a0eb7af
 
 class ProviderMachineMembership(models.Model):
     """
     Members of a specific image and provider combination.
     Members can view & launch respective machines.
-    If the can_share flag is set, then members also have ownership--they
-    can give membership to other users.
+    If the can_share flag is set, then members also have ownership--they can give
+    membership to other users.
     The unique_together field ensures just one of those states is true.
     """
     provider_machine = models.ForeignKey(ProviderMachine)
@@ -109,7 +104,6 @@
     def __unicode__(self):
         return "(ProviderMachine:%s - Member:%s) " %\
             (self.provider_machine.identifier, self.group.name)
-
     class Meta:
         db_table = 'provider_machine_membership'
         app_label = 'core'
@@ -154,12 +148,7 @@
         app = get_application(provider_alias, app_uuid=metadata.get('uuid'))
     if not app:
         app = create_application(provider_alias, provider_id, machine_name)
-    return create_provider_machine(machine_name,
-                                   provider_alias,
-                                   provider_id,
-                                   app=app,
-                                   metadata=metadata)
-
+    return create_provider_machine(machine_name, provider_alias, provider_id, app=app, metadata=metadata)
 
 def _extract_tenant_name(identity):
     tenant_name = identity.get_credential('ex_tenant_name')
@@ -172,19 +161,6 @@
     return tenant_name
 
 def update_application_owner(application, identity):
-<<<<<<< HEAD
-    application.created_by_identity = identity
-    application.created_by = identity.created_by
-    #PUSH METADATA
-    application.save()
-
-
-def create_provider_machine(machine_name,
-                            provider_alias,
-                            provider_id,
-                            app,
-                            metadata={}):
-=======
     old_identity = application.created_by_identity
     tenant_name = _extract_tenant_name(identity)
     old_tenant_name = _extract_tenant_name(old_identity)
@@ -210,24 +186,23 @@
         print "Removed access to %s for %s" % (image_id, old_tenant_name)
 
 def create_provider_machine(machine_name, provider_alias, provider_id, app, metadata={}):
->>>>>>> 3a0eb7af
     #Attempt to match machine by provider alias
     #Admin identity used until the real owner can be identified.
     provider = Provider.objects.get(id=provider_id)
 
     #TODO: Read admin owner from location IFF eucalyptus
-    machine_owner = _get_owner_identity(metadata.get('owner', ''), provider_id)
+    machine_owner = _get_owner_identity(metadata.get('owner',''), provider_id)
 
     logger.debug("Provider %s" % provider)
     logger.debug("App %s" % app)
     provider_machine = ProviderMachine.objects.create(
-        application=app,
-        provider=provider,
-        created_by=machine_owner.created_by,
-        created_by_identity=machine_owner,
-        identifier=provider_alias,
-        version=metadata.get('version',
-                             VersionNumber.string_to_version('1.0')))
+        application = app,
+        provider = provider,
+        created_by = machine_owner.created_by,
+        created_by_identity = machine_owner,
+        identifier = provider_alias,
+        version = metadata.get('version',
+            VersionNumber.string_to_version('1.0')))
     logger.info("New ProviderMachine created: %s" % provider_machine)
     add_to_cache(provider_machine)
     return provider_machine
@@ -245,8 +220,7 @@
 
 def get_provider_machine(identifier, provider_id):
     try:
-        machine = ProviderMachine.objects.get(provider__id=provider_id,
-                                              identifier=identifier)
+        machine = ProviderMachine.objects.get(provider__id=provider_id, identifier=identifier)
         return machine
     except ProviderMachine.DoesNotExist:
         return None
@@ -265,7 +239,7 @@
     if not esh_machine._image:
         metadata = {}
     else:
-        metadata = esh_machine._image.extra.get('metadata', {})
+        metadata = esh_machine._image.extra.get('metadata',{})
     name = esh_machine.name
     alias = esh_machine.alias
 
@@ -319,11 +293,8 @@
     return core_projects
 
 def _convert_from_instance(esh_driver, provider_id, image_id):
-    provider_machine = load_provider_machine(image_id,
-                                             'Unknown Image',
-                                             provider_id)
+    provider_machine = load_provider_machine(image_id, 'Unknown Image', provider_id)
     return provider_machine
-
 
 def compare_core_machines(mach_1, mach_2):
     """
@@ -341,40 +312,18 @@
     else:
         return cmp(mach_1.identifier, mach_2.identifier)
 
-<<<<<<< HEAD
-
-def filter_core_machine(provider_machine, request_user=None):
-=======
 def filter_core_machine(provider_machine):
->>>>>>> 3a0eb7af
     """
     Filter conditions:
     * Application does not have an end_date
     * end_date < now
     """
     now = timezone.now()
-    #end dated providers
+    #Ignore end dated providers
     if provider_machine.end_date or\
        provider_machine.application.end_date:
         if provider_machine.end_date:
-            if provider_machine.end_date < now:
-                return False
+            return not(provider_machine.end_date < now)
         if provider_machine.application.end_date:
-<<<<<<< HEAD
-            if provider_machine.application.end_date < now:
-                return False
-    #public users accessing private images..
-    if provider_machine.application.private:
-        if request_user:
-            allowed_groups_pm =\
-                [m.group for m in
-                 provider_machine.providermachinemembership_set.all()]
-            allowed_groups_a =\
-                [m.group for m in
-                 provider_machine.providermachinemembership_set.all()]
-        else:
-            return False
-=======
             return not(provider_machine.application.end_date < now)
->>>>>>> 3a0eb7af
     return True