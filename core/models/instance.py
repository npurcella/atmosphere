--- conflicted
+++ resolved
@@ -279,31 +279,21 @@
             accounting_list.append(state)
         return accounting_list
 
-<<<<<<< HEAD
     def end_date_all(self, end_date=None):
-=======
-    def end_date_all(self, now_time=None):
->>>>>>> 8c2172e4
         """
         Call this function to tie up loose ends when the instance is finished
         (Destroyed, terminated, no longer exists..)
         """
-<<<<<<< HEAD
         if not end_date:
-            now_time = timezone.now()
+            end_date = timezone.now()
         ish_list = self.instancestatushistory_set.filter(end_date=None)
-=======
-        if not now_time:
-            now_time = timezone.now()
-        ish_list = InstanceStatusHistory.objects.filter(instance=self)
->>>>>>> 8c2172e4
         for ish in ish_list:
             # logger.info('Saving history:%s' % ish)
-            ish.end_date = now_time
+            ish.end_date = end_date
             ish.save()
         if not self.end_date:
             # logger.info("Saving Instance:%s" % self)
-            self.end_date = now_time
+            self.end_date = end_date
             self.save()
 
     def creator_name(self):
