import uuid
from django.conf import settings

from threepio import logger
from core.models import (
    AllocationSource, Instance, AtmosphereUser,
    UserAllocationSnapshot,
    InstanceAllocationSourceSnapshot,
    AllocationSourceSnapshot, UserAllocationSource)

from core.models.allocation_source import get_allocation_source_object

# Pre-Save hooks

# Post-Save hooks
from core.models import UserAllocationSource
from django.db.models import Q


def listen_for_allocation_overage(sender, instance, raw, **kwargs):
    """
    This listener expects:
    EventType - 'allocation_source_snapshot'
    EventPayload - {
        "allocation_source_name": "37623",
        "compute_used":100.00,  # 100 hours used ( a number, not a string, IN HOURS!)
        "global_burn_rate":2.00,  # 2 hours used each hour
    }
    The method will only run in the case where an allocation_source `compute_used` >= source.compute_allowed
    """

    event = instance
    if event.name != 'allocation_source_snapshot':
        return None
    # Circular dep...
    from core.models import EventTable
    from service.tasks.monitoring import enforce_allocation_overage
    payload = event.payload
    allocation_source_name = payload['allocation_source_name']
    new_compute_used = payload['compute_used']
<<<<<<< HEAD
    source = AllocationSource.objects.filter(name=allocation_source_name).last()
    prev_enforcement_event = EventTable.objects \
        .filter(name="allocation_source_threshold_enforced") \
        .filter(entity_id=allocation_source_name).last()
=======
    source = get_allocation_source_object(allocation_source_id)
    ##CHANGED##
    #source = AllocationSource.objects.filter(source_id=allocation_source_id).first()
    prev_enforcement_event = EventTable.objects\
        .filter(name="allocation_source_threshold_enforced")\
        .filter(entity_id=allocation_source_id).last()
>>>>>>> 77f3eca3
    # test for previous event of 'allocation_source_threshold_enforced'
    if prev_enforcement_event:
        return
    if new_compute_used == 0:
        return
    if not source:
        return
    if source.compute_allowed in [None, 0]:
        return
    # FIXME: Remove this line when you are ready to start enforcing 100% allocation:
    return
    current_percentage = int(100.0 * new_compute_used / source.compute_allowed) if source.compute_allowed != 0 else 0
    if new_compute_used < source.compute_allowed:
        return
<<<<<<< HEAD
    enforce_allocation_overage.apply_async(args=(source.name,))
    new_payload = {
        "allocation_source_name": source.name,
=======
    enforce_allocation_overage.apply_async(args=(source.uuid,) )
    new_payload = {
        "allocation_source_id": source.uuid,
>>>>>>> 77f3eca3
        "actual_value": current_percentage
    }
    return


def listen_before_allocation_snapshot_changes(sender, instance, raw, **kwargs):
    """
    DEV NOTE: This is a *pre_save* signal. As such, the arguments are slightly different and the object in the database matching the data will be the "before", while the data coming into the function should be considered the "after". For more details about pre_save signals: https://docs.djangoproject.com/en/dev/ref/signals/#pre-save

    This listener expects:
    EventType - 'allocation_source_snapshot'
    EventPayload - {
        "allocation_source_name": "37623",
        "compute_used":100.00,  # 100 hours used ( a number, not a string!)
        "global_burn_rate":2.00,  # 2 hours used each hour
    }
    The method should result in an up-to-date snapshot of AllocationSource usage.
    """

    event = instance
    if event.name != 'allocation_source_snapshot':
        return None
    # Circular dep...
    from core.models import EventTable

    payload = event.payload
    allocation_source_name = payload['allocation_source_name']
    new_compute_used = payload['compute_used']
    threshold_values = getattr(settings, "ALLOCATION_SOURCE_WARNINGS", [])
<<<<<<< HEAD
    source = AllocationSource.objects.filter(name=allocation_source_name).last()
=======
    source = get_allocation_source_object(allocation_source_id)
    ##CHANGED
    #source = AllocationSource.objects.filter(source_id=allocation_source_id).first()
>>>>>>> 77f3eca3
    if new_compute_used == 0:
        return
    if not source:
        return
    if source.compute_allowed in [None, 0]:
        return
<<<<<<< HEAD
    prev_snapshot = AllocationSourceSnapshot.objects.filter(allocation_source__name=allocation_source_name).last()
=======
    prev_snapshot = AllocationSourceSnapshot.objects.filter(allocation_source=source).first()
    ##CHANGED
    #prev_snapshot = AllocationSourceSnapshot.objects.filter(allocation_source__source_id=allocation_source_id).first()
>>>>>>> 77f3eca3
    if not prev_snapshot:
        prev_compute_used = 0
    else:
        prev_compute_used = float(prev_snapshot.compute_used)
    prev_percentage = int(100.0 * prev_compute_used / source.compute_allowed)
    current_percentage = int(100.0 * new_compute_used / source.compute_allowed)
    print "Souce: %s (%s) Previous:%s - New:%s" % (source.name, allocation_source_name, prev_percentage, current_percentage)
    percent_event_triggered = None
    # Compare 'Now snapshot' with Previous snapshot. Have we "crossed a threshold?"
    # If yes:
    # # Check if we have already fired the `allocation_source_threshold_met` event
    # # If not:
    # # # Fire the `allocation_source_threshold_met` event
    for test_threshold in threshold_values:
        if prev_percentage < test_threshold \
                and current_percentage >= test_threshold:
            percent_event_triggered = test_threshold
    if not percent_event_triggered:
        return
    print "Email Event triggered for %s users: %s" % (source.all_users.count(), percent_event_triggered)
    prev_email_event = EventTable.objects \
        .filter(name="allocation_source_threshold_met") \
        .filter(entity_id=allocation_source_name,
                payload__threshold=percent_event_triggered)
    if prev_email_event:
        return
    new_payload = {
        "threshold": percent_event_triggered,
        "allocation_source_name": allocation_source_name,
        "actual_value": current_percentage
    }
    EventTable.create_event(
        name="allocation_source_threshold_met",
        entity_id=allocation_source_name,
        payload=new_payload)
    return


def listen_for_allocation_threshold_met(sender, instance, created, **kwargs):
    """
    This listener expects:
    EventType - 'allocation_source_threshold_met'
<<<<<<< HEAD
    EventEntityID - '<allocation_source.name>'
=======
    EventEntityID - '<allocation_source.uuid>'
>>>>>>> 77f3eca3
    EventPayload - {
        "allocation_source_name": "37623",
        "threshold":20  # The '20%' threshold was hit for this allocation.
    }
    The method should fire off emails to the users who should be informed of the new threshold value.
    """
    # FIXME+TODO: next version: Fire and respond to the `clear_allocation_threshold_met` for a given allocation_source_name (This event should be generated any time you `.save()` and update the `compute_allowed` for an AllocationSource
    event = instance
    if event.name != 'allocation_source_threshold_met':
        return None
    payload = event.payload
    allocation_source_name = payload['allocation_source_name']
    threshold = payload['threshold']
    actual_value = payload['actual_value']
    if not settings.ENFORCING:
        return None
<<<<<<< HEAD
    source = AllocationSource.objects.filter(name=allocation_source_name).last()
    if not source:
        return None
    users = AtmosphereUser.for_allocation_source(source.name)
=======
    source = get_allocation_source_object(allocation_source_id)
    ##CHANGED
    #source = AllocationSource.objects.filter(source_id=allocation_source_id).first()
    if not source:
        return None
    users = AtmosphereUser.for_allocation_source(allocation_source_id)
>>>>>>> 77f3eca3

    for user in users:
        send_usage_email_to(user, source, threshold, actual_value)

def send_usage_email_to(user, source, threshold, actual_value=None):
    from core.email import send_allocation_usage_email
    user_snapshot = UserAllocationSnapshot.objects.filter(
        allocation_source=source, user=user).last()
    if not actual_value:
        actual_value = int(source.snapshot.compute_used / source.compute_allowed * 100)
    if not user_snapshot:
        compute_used = None
    else:
        compute_used = getattr(user_snapshot, 'compute_used')
    try:
        send_allocation_usage_email(
            user, source, threshold, actual_value,
            user_compute_used=compute_used)
    except Exception:
        logger.exception("Could not send a usage email to user %s" % user)


def listen_for_allocation_snapshot_changes(sender, instance, created, **kwargs):
    """
    This listener expects:
    EventType - 'allocation_source_snapshot'
    EventPayload - {
        "allocation_source_name": "37623",
        "compute_used":100.00,  # 100 hours used ( a number, not a string!)
        "global_burn_rate":2.00,  # 2 hours used each hour
    }
    The method should result in an up-to-date snapshot of AllocationSource usage.
    """
    event = instance
    if event.name != 'allocation_source_snapshot':
        return None

    payload = event.payload
    allocation_source_name = payload['allocation_source_name']
    compute_used = payload['compute_used']
    global_burn_rate = payload['global_burn_rate']

<<<<<<< HEAD
    allocation_source = AllocationSource.objects.filter(name=allocation_source_name).last()
=======
    allocation_source = get_allocation_source_object(allocation_source_id)
    ##CHANGED
    #allocation_source = AllocationSource.objects.filter(source_id=allocation_source_id).first()
>>>>>>> 77f3eca3
    if not allocation_source:
        return None
    try:
        snapshot = AllocationSourceSnapshot.objects.get(
            allocation_source=allocation_source
        )
        snapshot.compute_used = compute_used
        snapshot.global_burn_rate = global_burn_rate
        snapshot.save()
    except AllocationSourceSnapshot.DoesNotExist:
        snapshot = AllocationSourceSnapshot.objects.create(
            allocation_source=allocation_source,
            compute_used=compute_used,
            global_burn_rate=global_burn_rate
        )
    return snapshot


def listen_for_user_snapshot_changes(sender, instance, created, **kwargs):
    """
    This listener expects:
    EventType - 'user_allocation_snapshot_changed'
    EventPayload - {
        "allocation_source_name": "37623",
        "username":"sgregory",
        "compute_used":100.00,  # 100 hours used total ( a number, not a string!)
        "burn_rate": 3.00 # 3 hours used every hour
    }

    The method should result in an up-to-date compute used + burn rate snapshot for the specific User+AllocationSource
    """
    event = instance
    if event.name != 'user_allocation_snapshot_changed':
        return None

    payload = event.payload
    allocation_source_name = payload['allocation_source_name']
    burn_rate = payload['burn_rate']
    compute_used = payload['compute_used']
    username = payload['username']

<<<<<<< HEAD
    allocation_source = AllocationSource.objects.filter(name=allocation_source_name).last()
=======
    allocation_source = get_allocation_source_object(allocation_source_id)
    ##CHANGED
    #allocation_source = AllocationSource.objects.filter(source_id=allocation_source_id).first()
>>>>>>> 77f3eca3
    if not allocation_source:
        return None
    user = AtmosphereUser.objects.filter(username=username).first()
    if not user:
        return None

    try:
        snapshot = UserAllocationSnapshot.objects.get(
            allocation_source=allocation_source,
            user=user,
        )
        snapshot.burn_rate = burn_rate
        snapshot.compute_used = compute_used
        snapshot.save()
    except UserAllocationSnapshot.DoesNotExist:
        snapshot = UserAllocationSnapshot.objects.create(
            allocation_source=allocation_source,
            user=user,
            burn_rate=burn_rate,
            compute_used=compute_used
        )
    return snapshot


def listen_for_instance_allocation_changes(sender, instance, created, **kwargs):
    """
    This listener expects:
    EventType - 'instance_allocation_source_changed'
    EventPayload - {
        "allocation_source_name": "37623",
        "instance_id":"2439b15a-293a-4c11-b447-bf349f16ed2e"
    }

    The method should result in an up-to-date snapshot of Instance+AllocationSource
    """
    event = instance
    if event.name != 'instance_allocation_source_changed':
        return None
    logger.info("Instance allocation changed event: %s" % event.__dict__)
    payload = event.payload
    allocation_source_name = payload['allocation_source_name']
    instance_id = payload['instance_id']
<<<<<<< HEAD

    allocation_source = AllocationSource.objects.filter(name=allocation_source_name).last()
=======
    allocation_source = get_allocation_source_object(allocation_source_id)
    ##CHANGED
    #allocation_source = AllocationSource.objects.filter(source_id=allocation_source_id).first()
>>>>>>> 77f3eca3
    if not allocation_source:
        return None
    instance = Instance.objects.filter(provider_alias=instance_id).first()
    if not instance:
        return None

    try:
        snapshot = InstanceAllocationSourceSnapshot.objects.get(
            instance=instance)
        snapshot.allocation_source = allocation_source
        snapshot.save()
    except InstanceAllocationSourceSnapshot.DoesNotExist:
        snapshot = InstanceAllocationSourceSnapshot.objects.create(
            allocation_source=allocation_source,
            instance=instance)
    return snapshot

<<<<<<< HEAD
def listen_for_allocation_source_created_or_renewed(sender, instance, created, **kwargs):
    """
       This listener expects:
       EventType - 'allocation_source_created_or_renewed'
       EventPayload - {
           "allocation_source_name": "TG-AG100345",
           "compute_allowed":1000,
           "start_date":"2016-02-02T00:00+00:00"
       }

       The method should result in renewal of allocation source
    """
    event = instance
    if event.name != 'allocation_source_created_or_renewed':
        return None
    logger.info("Allocation Source created or renewed event: %s" % event.__dict__)
    payload = event.payload
    allocation_source_name = payload['allocation_source_name']
    compute_allowed = payload['compute_allowed']

    object_updated, created = AllocationSource.objects.update_or_create(
        name=allocation_source_name,
        defaults={'compute_allowed': compute_allowed}
    )
    logger.info('object_updated: %s, created: %s' % (object_updated, created,))


def listen_for_allocation_source_compute_allowed_changed(sender, instance, created, **kwargs):
    """
       This listener expects:
       EventType - 'instance_allocation_source_supplemented'
       EventPayload - {
           "allocation_source_name": "TG-AG100345",
           "compute_allowed":1000,
           "start_date":"2016-02-02T00:00+00:00"
       }

       The method should result in supplement of allocation source
       """
    event = instance
    if event.name != 'allocation_source_compute_allowed_changed':
        return None
    logger.info("Allocation Source supplemented event: %s" % event.__dict__)
    payload = event.payload
    allocation_source_name = payload['allocation_source_name']
    compute_allowed = payload['compute_allowed']

    source = AllocationSource.objects.filter(name=allocation_source_name).last()
    source.compute_allowed = compute_allowed

    source.save()


def listen_for_user_allocation_source_created(sender, instance, created, **kwargs):
    """
       This listener expects:
       EventType - 'user_allocation_source_created'
       entity_id - 'sgregory'  # An AtmosphereUser.username
       EventPayload - {
           "allocation_source_name": "TG-AG100345"
       }

       The method should result in adding a user to an allocation source
    """
    event = instance
    from core.models import EventTable, AtmosphereUser, AllocationSource
    assert isinstance(event, EventTable)
    if event.name != 'user_allocation_source_created':
        return None
    logger.info('user_allocation_source_created: %s' % event.__dict__)
    payload = event.payload
    allocation_source_name = payload['allocation_source_name']
    user_name = event.entity_id

    object_updated, created = UserAllocationSource.objects.update_or_create(
        user=AtmosphereUser.objects.get_by_natural_key(user_name),
        allocation_source=AllocationSource.objects.get(name=allocation_source_name)
    )
    logger.info('object_updated: %s, created: %s' % (object_updated, created,))


def listen_for_user_allocation_source_deleted(sender, instance, created, **kwargs):
    """
       This listener expects:
       EventType - 'user_allocation_source_deleted'
       entity_id - 'sgregory'  # An AtmosphereUser.username
       EventPayload - {
           "allocation_source_name": "TG-AG100345"
       }

       The method should result in removing a user from an allocation source
    """
    event = instance
    from core.models import EventTable
    assert isinstance(event, EventTable)
    if event.name != 'user_allocation_source_deleted':
        return None
    logger.info('user_allocation_source_deleted: %s' % event.__dict__)
    payload = event.payload
    allocation_source_name = payload['allocation_source_name']
    user_name = event.entity_id

    deleted_info = UserAllocationSource.objects.filter(
        user__username__exact=user_name,
        allocation_source__name__exact=allocation_source_name).delete()
    logger.info('deleted_info: {}'.format(deleted_info))
=======
def listen_for_instance_allocation_removed(sender, instance, created, **kwargs):
    """
    This listener expects:
    EventType - 'instance_allocation_source_removed'
    EventPayload - {
        "allocation_source_id": "37623",
        "instance_id":"2439b15a-293a-4c11-b447-bf349f16ed2e"
    """
    event = instance
    if event.name != 'instance_allocation_source_removed':
        return None
    logger.info("Instance allocation removed event: %s" % event.__dict__)
    payload = event.payload
    allocation_source_id = payload['allocation_source_id']
    instance_id = payload['instance_id']
    allocation_source = AllocationSource.objects.filter(source_id=allocation_source_id).first()
    if not allocation_source:
        return None
    instance = Instance.objects.filter(provider_alias=instance_id).first()
    if not instance:
        return None
    snapshot = InstanceAllocationSourceSnapshot.objects.get(
            instance=instance,allocation_source=allocation_source)
    snapshot.delete()

def listen_for_allocation_source_created(sender, instance, created, **kwargs):
    """
    This listener expects:
    EventType - 'allocation_source_created'
    EventEntityID - '<allocation_source.uuid>'
    EventPayload - {
        "uuid": "2439b15a-293a-4c11-b447-bf349f16ed2e",
        "name": "TestAllocationSource",
        "compute_allowed": 50000,
        "renewal_strategy": "default"
    }

    The method should result in a new AllocationSource
    """
    event = instance
    if event.name != 'allocation_source_created':
        return None
    logger.info('Allocation source created event: %s', event.__dict__)
    payload = event.payload
    timestamp = event.timestamp
    # TODO: Some web-request/marshmallow validation
    allocation_source_name = payload['name']
    allocation_compute_allowed = payload['compute_allowed']

    # validation to check if renewal strategy is a string or not ?
    allocation_source = AllocationSource(
                                         uuid = uuid.UUID(payload['source_id']),
                                         name=allocation_source_name,
                                         compute_allowed=allocation_compute_allowed,
                                         renewal_strategy=payload['renewal_strategy'],
                                         start_date = timestamp
                                         )

    allocation_source.save()

    #create snapshot

    allocation_source_snapshot = AllocationSourceSnapshot(allocation_source=allocation_source,
                                          global_burn_rate = 0,
                                         compute_used=0.0,
                                         compute_allowed=allocation_compute_allowed
                                         )
    allocation_source_snapshot.save()

def listen_for_user_allocation_source_assigned(sender, instance, created, **kwargs):
    """
        This listener expects:
        EventType - 'allocation_source_created'
        EventPayload - {
            "source_id": "2439b15a-293a-4c11-b447-bf349f16ed2e",
            "username": "amitj",
        }

        The method should result in User being assigned an AllocationSource
    """
    event = instance
    if event.name != 'user_allocation_source_assigned':
        return None
    logger.info('User allocation source assigned event: %s', event.__dict__)
    payload = event.payload
    allocation_source_id = payload['source_id']
    username = payload['username']

    user = AtmosphereUser.objects.filter(username=username).first()
    allocation_source = get_allocation_source_object(allocation_source_id)
    ##CHANGED
    #allocation_source = AllocationSource.objects.filter(source_id=allocation_source_id).first()

    # if not user:
    #     raise Exception('User does not exist')
    # if not allocation_source:
    #     raise Exception('Allocation Source does not exist')

    allocation_source = UserAllocationSource(allocation_source=allocation_source,
                                             user=user)
    allocation_source.save()
    return


def listen_for_allocation_source_renewed(sender, instance, created, **kwargs):
    """
               This listener expects:
               EventType - 'allocation_source_renewed'
               EventPayload - {
                   "source_id": "32712",
                   "name": "TestAllocationSource",
                   "compute_allowed": 50000
               }

               The method should result in compute allowed of allocation source being renewed
    """
    event = instance
    if event.name != 'allocation_source_renewed':
        return None
    logger.info('Allocation Source renewed event: %s', event.__dict__)
    payload = event.payload
    allocation_source_id = payload['source_id']
    allocation_source_name = payload['name']
    compute_allowed = payload['compute_allowed']

    allocation_source = get_allocation_source_object(allocation_source_id)
    ##CHANGED
    #allocation_source = AllocationSource.objects.filter(
    #    Q(source_id=allocation_source_id) & Q(name=allocation_source_name) ).first()
    if not allocation_source:
        raise('Allocation Source %s does not exist'%(payload['source_id']))

    try:
        allocation_source.compute_allowed = compute_allowed
        allocation_source.save()
    except Exception as e:
        raise('Allocation Source %s could not be renewed because of the following error %s '%(allocation_source.name, e))

    allocation_source_snapshot = AllocationSourceSnapshot.objects.filter(allocation_source = allocation_source)
    if not allocation_source_snapshot:
        raise('Allocation Source Snapshot for Allocation Source %s does not exist'%(allocation_source.name))
    try:
        allocation_source_snapshot = allocation_source_snapshot.last()
        allocation_source_snapshot.compute_used = 0
        allocation_source_snapshot.compute_allowed = payload['compute_allowed']
        allocation_source_snapshot.updated = event.timestamp
        allocation_source_snapshot.save()
    except Exception as e:
        raise Exception('Allocation Source Snapshot %s could not be renewed because of the following error %s '%(allocation_source.name, e))
    return


def listen_for_allocation_source_renewal_strategy_changed(sender, instance, created, **kwargs):
    """
        This listener expects:
               EventType - 'allocation_source_renewal_strategy_changed'
               EventPayload - {
                   "source_id": "32712",
                   "renewal_strategy": "workshop",
               }

               The method should result in renewal strategy of allocation source being changed

    """
    event = instance
    if event.name != 'allocation_source_renewal_strategy_changed':
        return None
    logger.info('Allocation Source renewal strategy changed event: %s',event.__dict__)
    payload = event.payload
    allocation_source_id = payload['source_id']
    new_renewal_strategy = payload['renewal_strategy']
    ##CHANGED
    #allocation_source = AllocationSource.objects.filter(source_id=allocation_source_id)
    try:
        allocation_source = get_allocation_source_object(allocation_source_id)
        allocation_source.renewal_strategy = new_renewal_strategy
        allocation_source.save()

    except Exception as e:
        raise Exception('Allocation Source %s renewal strategy could not be changed because of the following error %s'%(allocation_source.name, e))
    return

def listen_for_allocation_source_name_changed(sender, instance, created, **kwargs):
    """
        This listener expects:
               EventType - 'allocation_source_name_changed'
               EventPayload - {
                   "source_id": "32712",
                   "name": "TestAllocationSource2",
               }

               The method should result in name of allocation source being changed

    """
    event = instance
    if event.name != 'allocation_source_name_changed':
        return None
    logger.info('Allocation Source name changed event: %s',event.__dict__)
    payload = event.payload
    allocation_source_id = payload['source_id']
    new_name= payload['name']
    ##CHANGED
    #allocation_source = AllocationSource.objects.filter(source_id=allocation_source_id)
    try:
        allocation_source = get_allocation_source_object(allocation_source_id)
        allocation_source.name = new_name
        allocation_source.save()

    except Exception as e:
        raise Exception('Allocation Source %s name could not be changed because of the following error %s'%(allocation_source.name, e))
    return

def listen_for_allocation_source_compute_allowed_changed(sender, instance, created, **kwargs):
    """
        This listener expects:
               EventType - 'allocation_source_compute_allowed_changed'
               EventPayload - {
                   "source_id": "32712",
                   "compute_allowed": -1000,
               }

               The method should result in storing the compute allowed change delta

    """
    event = instance
    if event.name != 'allocation_source_compute_allowed_changed':
        return None
    logger.info('Allocation Source Compute Allowed Change event: %s', event.__dict__)
    payload = event.payload
    allocation_source_id = payload['source_id']
    new_compute_allowed= payload['compute_allowed']
    ##CHANGED
    #allocation_source = AllocationSource.objects.filter(source_id=allocation_source_id)

    try:
        allocation_source = get_allocation_source_object(allocation_source_id)
        allocation_source.compute_allowed = new_compute_allowed
        allocation_source.save()

    except Exception as e:
        raise Exception('Allocation Source %s compute_allowed could not be changed because of the following error %s'%(allocation_source.name, e))
    return

def listen_for_user_allocation_source_removed(sender, instance, created, **kwargs):
    """

     This listener expects:
               EventType -'user_allocation_source_removed'
               EventPayload - {
                   "source_id": "32712",
                   "username": "amitj",
               }

               The method should result in storing the user removed from allocation source event
    """
    event = instance
    if event.name != 'user_allocation_source_removed':
        return None
    logger.info('User removed from Allocation Source event: %s', event.__dict__)
    payload = event.payload

    allocation_source = get_allocation_source_object(payload['source_id'])
    ##CHANGED
    # allocation_source = AllocationSource.objects.filter(source_id=allocation_source_id)

    user_allocation_source_object = UserAllocationSource.objects.filter(
        user__username=payload['username'],
        allocation_source=allocation_source).last()

    user_allocation_source_object.delete()

    return

def listen_for_allocation_source_removed(sender, instance, created, **kwargs):
    """

         This listener expects:
                   EventType -'allocation_source_removed'
                   EventPayload - {
                       "source_id": "32712",
                   }

                   The method should result in removal of allocation source
    """
    event = instance
    if event.name != 'allocation_source_removed':
        return None
    logger.info('Allocation Source deleted event: %s', event.__dict__)
    payload = event.payload

    allocation_source = get_allocation_source_object(payload['source_id'])
    ##CHANGED
    #allocation_source = AllocationSource.objects.filter(source_id=payload['source_id']).last()

    allocation_source.end_date = payload['delete_date']
    allocation_source.save()

    return

>>>>>>> 77f3eca3
<|MERGE_RESOLUTION|>--- conflicted
+++ resolved
@@ -38,19 +38,10 @@
     payload = event.payload
     allocation_source_name = payload['allocation_source_name']
     new_compute_used = payload['compute_used']
-<<<<<<< HEAD
     source = AllocationSource.objects.filter(name=allocation_source_name).last()
     prev_enforcement_event = EventTable.objects \
         .filter(name="allocation_source_threshold_enforced") \
         .filter(entity_id=allocation_source_name).last()
-=======
-    source = get_allocation_source_object(allocation_source_id)
-    ##CHANGED##
-    #source = AllocationSource.objects.filter(source_id=allocation_source_id).first()
-    prev_enforcement_event = EventTable.objects\
-        .filter(name="allocation_source_threshold_enforced")\
-        .filter(entity_id=allocation_source_id).last()
->>>>>>> 77f3eca3
     # test for previous event of 'allocation_source_threshold_enforced'
     if prev_enforcement_event:
         return
@@ -65,15 +56,9 @@
     current_percentage = int(100.0 * new_compute_used / source.compute_allowed) if source.compute_allowed != 0 else 0
     if new_compute_used < source.compute_allowed:
         return
-<<<<<<< HEAD
     enforce_allocation_overage.apply_async(args=(source.name,))
     new_payload = {
         "allocation_source_name": source.name,
-=======
-    enforce_allocation_overage.apply_async(args=(source.uuid,) )
-    new_payload = {
-        "allocation_source_id": source.uuid,
->>>>>>> 77f3eca3
         "actual_value": current_percentage
     }
     return
@@ -103,26 +88,16 @@
     allocation_source_name = payload['allocation_source_name']
     new_compute_used = payload['compute_used']
     threshold_values = getattr(settings, "ALLOCATION_SOURCE_WARNINGS", [])
-<<<<<<< HEAD
     source = AllocationSource.objects.filter(name=allocation_source_name).last()
-=======
-    source = get_allocation_source_object(allocation_source_id)
-    ##CHANGED
-    #source = AllocationSource.objects.filter(source_id=allocation_source_id).first()
->>>>>>> 77f3eca3
     if new_compute_used == 0:
         return
     if not source:
         return
     if source.compute_allowed in [None, 0]:
         return
-<<<<<<< HEAD
-    prev_snapshot = AllocationSourceSnapshot.objects.filter(allocation_source__name=allocation_source_name).last()
-=======
     prev_snapshot = AllocationSourceSnapshot.objects.filter(allocation_source=source).first()
     ##CHANGED
-    #prev_snapshot = AllocationSourceSnapshot.objects.filter(allocation_source__source_id=allocation_source_id).first()
->>>>>>> 77f3eca3
+    #prev_snapshot = AllocationSourceSnapshot.objects.filter(allocation_source__name=allocation_source_name).last()
     if not prev_snapshot:
         prev_compute_used = 0
     else:
@@ -165,11 +140,7 @@
     """
     This listener expects:
     EventType - 'allocation_source_threshold_met'
-<<<<<<< HEAD
     EventEntityID - '<allocation_source.name>'
-=======
-    EventEntityID - '<allocation_source.uuid>'
->>>>>>> 77f3eca3
     EventPayload - {
         "allocation_source_name": "37623",
         "threshold":20  # The '20%' threshold was hit for this allocation.
@@ -186,19 +157,12 @@
     actual_value = payload['actual_value']
     if not settings.ENFORCING:
         return None
-<<<<<<< HEAD
-    source = AllocationSource.objects.filter(name=allocation_source_name).last()
+    source = get_allocation_source_object(allocation_source_id)
+    ##CHANGED
+    #source = AllocationSource.objects.filter(name=allocation_source_name).last()
     if not source:
         return None
     users = AtmosphereUser.for_allocation_source(source.name)
-=======
-    source = get_allocation_source_object(allocation_source_id)
-    ##CHANGED
-    #source = AllocationSource.objects.filter(source_id=allocation_source_id).first()
-    if not source:
-        return None
-    users = AtmosphereUser.for_allocation_source(allocation_source_id)
->>>>>>> 77f3eca3
 
     for user in users:
         send_usage_email_to(user, source, threshold, actual_value)
@@ -241,13 +205,9 @@
     compute_used = payload['compute_used']
     global_burn_rate = payload['global_burn_rate']
 
-<<<<<<< HEAD
-    allocation_source = AllocationSource.objects.filter(name=allocation_source_name).last()
-=======
     allocation_source = get_allocation_source_object(allocation_source_id)
     ##CHANGED
-    #allocation_source = AllocationSource.objects.filter(source_id=allocation_source_id).first()
->>>>>>> 77f3eca3
+    #allocation_source = AllocationSource.objects.filter(name=allocation_source_name).last()
     if not allocation_source:
         return None
     try:
@@ -289,13 +249,9 @@
     compute_used = payload['compute_used']
     username = payload['username']
 
-<<<<<<< HEAD
-    allocation_source = AllocationSource.objects.filter(name=allocation_source_name).last()
-=======
     allocation_source = get_allocation_source_object(allocation_source_id)
     ##CHANGED
-    #allocation_source = AllocationSource.objects.filter(source_id=allocation_source_id).first()
->>>>>>> 77f3eca3
+    #allocation_source = AllocationSource.objects.filter(name=allocation_source_name).last()
     if not allocation_source:
         return None
     user = AtmosphereUser.objects.filter(username=username).first()
@@ -338,14 +294,9 @@
     payload = event.payload
     allocation_source_name = payload['allocation_source_name']
     instance_id = payload['instance_id']
-<<<<<<< HEAD
-
-    allocation_source = AllocationSource.objects.filter(name=allocation_source_name).last()
-=======
     allocation_source = get_allocation_source_object(allocation_source_id)
     ##CHANGED
-    #allocation_source = AllocationSource.objects.filter(source_id=allocation_source_id).first()
->>>>>>> 77f3eca3
+    #allocation_source = AllocationSource.objects.filter(name=allocation_source_name).last()
     if not allocation_source:
         return None
     instance = Instance.objects.filter(provider_alias=instance_id).first()
@@ -363,7 +314,6 @@
             instance=instance)
     return snapshot
 
-<<<<<<< HEAD
 def listen_for_allocation_source_created_or_renewed(sender, instance, created, **kwargs):
     """
        This listener expects:
@@ -470,7 +420,7 @@
         user__username__exact=user_name,
         allocation_source__name__exact=allocation_source_name).delete()
     logger.info('deleted_info: {}'.format(deleted_info))
-=======
+
 def listen_for_instance_allocation_removed(sender, instance, created, **kwargs):
     """
     This listener expects:
@@ -770,4 +720,3 @@
 
     return
 
->>>>>>> 77f3eca3
