from datetime import timedelta

from django.contrib import admin
from django.contrib.auth.admin import UserAdmin as AuthUserAdmin
from django.contrib.auth.models import User as DjangoUser
from django.contrib.auth.models import Group as DjangoGroup
from django.contrib.auth.forms import UserChangeForm
from django.contrib.sessions.models import Session as DjangoSession
from django.utils import timezone

from core.models.abstract import InstanceSource
from core.models.application import Application
from core.models.cloud_admin import CloudAdministrator
from core.models.credential import Credential, ProviderCredential
from core.models.group import Group, IdentityMembership, ProviderMembership
from core.models.identity import Identity
from core.models.instance import Instance, InstanceStatusHistory
from core.models.machine import ProviderMachine, ProviderMachineMembership
from core.models.machine_request import MachineRequest
from core.models.maintenance import MaintenanceRecord
from core.models.node import NodeController
from core.models.profile import UserProfile
from core.models.provider import Provider, ProviderType, AccountProvider
from core.models.quota import Quota
from core.models.allocation_strategy import Allocation, AllocationStrategy
from core.models.request import AllocationRequest, QuotaRequest
from core.models.size import Size
from core.models.step import Step
from core.models.tag import Tag
from core.models.user import AtmosphereUser
from core.models.volume import Volume

from core.application import save_app_to_metadata
from threepio import logger

def private_object(modeladmin, request, queryset):
        queryset.update(private=True)
private_object.short_description = 'Make objects private True'

def end_date_object(modeladmin, request, queryset):
        queryset.update(end_date=timezone.now())
end_date_object.short_description = 'Add end-date to objects'


@admin.register(AllocationRequest)
class AllocationRequestAdmin(admin.ModelAdmin):
    readonly_fields = ('uuid', 'created_by', 'request', 'description',
                       'start_date', 'end_date')
    list_display = ("request", "status", "created_by", "start_date",
                    "end_date", "allocation")

    list_filter = ["status", "membership__identity__provider__location"]
    exclude = ("membership",)

    def save_model(self, request, obj, form, changed):
        obj.end_date = timezone.now()
        obj.save()

        if obj.is_approved():
            membership = obj.membership
            membership.allocation = obj.allocation
            membership.save()


@admin.register(NodeController)
class NodeControllerAdmin(admin.ModelAdmin):
    actions = [end_date_object, ]
    list_display = ("alias", "hostname",
                    "start_date", "end_date",
                    "ssh_key_added")


@admin.register(MaintenanceRecord)
class MaintenanceAdmin(admin.ModelAdmin):
    actions = [end_date_object, ]
    list_display = ("title", "provider", "start_date",
                    "end_date", "disable_login")


@admin.register(Quota)
class QuotaAdmin(admin.ModelAdmin):
    list_display = ("__unicode__", "cpu", "memory", "storage", "storage_count", "suspended_count")


@admin.register(AllocationStrategy)
class AllocationStrategyAdmin(admin.ModelAdmin):
    pass


@admin.register(Allocation)
class AllocationAdmin(admin.ModelAdmin):

    list_display = ("threshold_str", "delta_str")

    def threshold_str(self, obj):
        td = timedelta(minutes=obj.threshold)
        return '%s days, %s hours, %s minutes' % (td.days,
                                                  td.seconds // 3600,
                                                  (td.seconds // 60) % 60)
    threshold_str.short_description = 'Threshold'

    def delta_str(self, obj):
        td = timedelta(minutes=obj.delta)
        return '%s days, %s hours, %s minutes' % (td.days,
                                                  td.seconds // 3600,
                                                  (td.seconds // 60) % 60)
    delta_str.short_description = 'Delta'


@admin.register(ProviderMachine)
class ProviderMachineAdmin(admin.ModelAdmin):
    actions = [end_date_object, ]
    search_fields = ["application__name", "instance_source__provider__location", "instance_source__identifier"]
    list_display = ["identifier",
            "_pm_provider", "application",
            "end_date"]
    list_filter = [
        "instance_source__provider__location",
        "application__private",
    ]

    def _pm_provider(self, obj):
        return obj.instance_source.provider.location

    def render_change_form(self, request, context, *args, **kwargs):
        pm = context['original']
        #context['adminform'].form.fields['instance_source'].queryset = InstanceSource.objects.filter(id=pm.instancesource_ptr.id)
        return super(ProviderMachineAdmin, self).render_change_form(request, context, *args, **kwargs)


@admin.register(ProviderMachineMembership)
class ProviderMachineMembershipAdmin(admin.ModelAdmin):
    list_display = ["id", "_pm_provider", "_pm_identifier", "_pm_name",
                    "_pm_private", "group"]
    list_filter = [
            "provider_machine__instance_source__provider__location",
            "provider_machine__instance_source__identifier",
            "group__name"
            ]
    def _pm_provider(self, obj):
        return obj.provider_machine.provider.location
    def _pm_private(self, obj):
        return obj.provider_machine.application.private
    _pm_private.boolean = True
    def _pm_identifier(self, obj):
        return obj.provider_machine.identifier
    def _pm_name(self, obj):
        return obj.provider_machine.application.name
    pass

class ProviderCredentialInline(admin.TabularInline):
    model = ProviderCredential
    extra = 1


@admin.register(Provider)
class ProviderAdmin(admin.ModelAdmin):
    inlines = [ProviderCredentialInline, ]
    actions = [end_date_object, ]
    list_display = ["location", "id", "provider_type", "active",
                    "public", "start_date", "end_date", "_credential_info"]
    list_filter = ["active", "public", "type__name"]
    def _credential_info(self, obj):
        return_text = ""
        for cred in obj.providercredential_set.order_by('key'):
            return_text += "<strong>%s</strong>:%s<br/>" % (cred.key, cred.value)
        return return_text
    _credential_info.allow_tags = True
    _credential_info.short_description = 'Provider Credentials'

    def provider_type(self, provider):
        if provider.type:
            return provider.type.name
        return None


@admin.register(Size)
class SizeAdmin(admin.ModelAdmin):
    actions = [end_date_object, ]
    search_fields = ["name", "alias", "provider__location"]
    list_display = ["name", "provider", "cpu", "mem", "disk",
                    "start_date", "end_date"]
    list_filter = ["provider__location"]


@admin.register(Step)
class StepAdmin(admin.ModelAdmin):
    search_fields = ["name", "alias", "created_by__username",
                     "instance__provider_alias"]
    list_display = ["alias", "name", "start_date", "end_date"]


@admin.register(Tag)
class TagAdmin(admin.ModelAdmin):
    search_fields = ["name"]
    list_display = ["name", "description"]


@admin.register(Volume)
class VolumeAdmin(admin.ModelAdmin):
    actions = [end_date_object, ]
    search_fields = ["identifier", "name", "location"]
    list_display = ["identifier", "size", "provider",
            "start_date", "end_date"]
    list_filter = ["instance_source__provider__location"]


@admin.register(Application)
class ApplicationAdmin(admin.ModelAdmin):
    actions = [end_date_object, private_object]
    search_fields = ["name", "id", "providermachine__instance_source__identifier"]
    list_display = ["uuid", "_current_machines", "name", "private", "created_by", "start_date", "end_date" ]
    filter_vertical = ["tags",]

    def save_model(self, request, obj, form, change):
        user = request.user
        application = form.save(commit=False)
        application.save()
        form.save_m2m()
        if change:
            try:
                save_app_to_metadata(application)
            except Exception, e:
                logger.exception("Could not update metadata for application %s"
                                 % application)
        return application

    def render_change_form(self, request, context, *args, **kwargs):
        application = context['original']
        context['adminform'].form.fields['created_by_identity'].queryset = Identity.objects.filter(created_by=application.created_by)
        return super(ApplicationAdmin, self).render_change_form(request, context, *args, **kwargs)

class CredentialInline(admin.TabularInline):
    model = Credential
    extra = 1


@admin.register(Identity)
class IdentityAdmin(admin.ModelAdmin):
    inlines = [CredentialInline, ]
    list_display = ("created_by", "provider", "_credential_info")
    search_fields = ["created_by__username"]
    list_filter = ["provider__location"]

    def _credential_info(self, obj):
        return_text = ""
        for cred in obj.credential_set.order_by('key'):
            return_text += "<strong>%s</strong>:%s<br/>" % (cred.key, cred.value)
        return return_text
    _credential_info.allow_tags = True
    _credential_info.short_description = 'Credentials'


class UserProfileInline(admin.StackedInline):
    model = UserProfile
    max_num = 1
    can_delete = False
    extra = 0
    verbose_name_plural = 'profile'


@admin.register(AtmosphereUser)
class UserAdmin(AuthUserAdmin):
    inlines = [UserProfileInline]
    fieldsets = AuthUserAdmin.fieldsets + (
        (None, {'fields': ('selected_identity', )}),
    )


@admin.register(ProviderMembership)
class ProviderMembershipAdmin(admin.ModelAdmin):
    search_fields = ["member__name"]
    list_filter = ["provider__location"]

#class IdentityMembershipForm(forms.ModelForm):
#    def __init__(self, instance, *args, **kwargs):
#        super(IdentityMembershipForm, self).__init__(*args, **kwargs)
#        self.fields['identity'].queryset =

@admin.register(IdentityMembership)
class IdentityMembershipAdmin(admin.ModelAdmin):
    search_fields = ["identity__created_by__username", ]
    list_display = ["_identity_user", "_identity_provider",
                    "quota", "allocation"]
    list_filter = ["identity__provider__location", "allocation"]

    def render_change_form(self, request, context, *args, **kwargs):
        identity_membership = context['original']
        #TODO: Change when created_by is != the user who 'owns' this identity...
        user = identity_membership.identity.created_by
        context['adminform'].form.fields['identity'].queryset = user.identity_set.all()
        context['adminform'].form.fields['member'].queryset = user.group_set.all()
        return super(IdentityMembershipAdmin, self).render_change_form(request, context, *args, **kwargs)

    def _identity_provider(self, obj):
        return obj.identity.provider.location
    _identity_provider.short_description = 'Provider'

    def _identity_user(self, obj):
        return obj.identity.created_by.username
    _identity_user.short_description = 'Username'


@admin.register(MachineRequest)
class MachineRequestAdmin(admin.ModelAdmin):
    search_fields = ["new_machine_owner__username", "new_machine_name", "instance__provider_alias"]
    list_display = ["new_machine_name", "new_machine_owner", "instance_alias",
                    "old_provider", "new_machine_provider", 
		    "start_date", "end_date", "status",
		    "opt_new_machine", "opt_parent_machine", "opt_machine_visibility"]
    list_filter = ["new_machine_visibility",
                   "status"]

    #Overwrite
    def render_change_form(self, request, context, *args, **kwargs):
        machine_request = context['original']
        #TODO: Change when created_by is != the user who 'owns' this identity...
        instance = machine_request.instance
        user = machine_request.new_machine_owner
        provider = machine_request.new_machine_provider
        context['adminform'].form.fields['new_machine_owner'].queryset = provider.list_users()
        context['adminform'].form.fields['new_machine'].queryset = ProviderMachine.objects.filter(instance_source__provider=provider)
        context['adminform'].form.fields['instance'].queryset = user.instance_set.all()
        #NOTE: Can't reliably refine 'parent_machine' -- Since the parent could be from another provider.
<<<<<<< HEAD
        context['adminform'].form.fields['parent_machine'].queryset = ProviderMachine.objects.filter(instance_source__identifier=instance.source.identifier)
=======
        #context['adminform'].form.fields['parent_machine'].queryset = ProviderMachine.objects.filter(instancesource_ptr__identifier=instance.source.identifier)
>>>>>>> 4915fb28

        return super(MachineRequestAdmin, self).render_change_form(request, context, *args, **kwargs)

    def opt_machine_visibility(self, machine_request):
        if machine_request.new_machine_visibility.lower() != 'public':
            return "%s\nUsers:%s" % (machine_request.new_machine_visibility,
                                        machine_request.access_list)
        return machine_request.new_machine_visibility
    opt_machine_visibility.allow_tags = True

    def opt_parent_machine(self, machine_request):
        if machine_request.parent_machine:
            return machine_request.parent_machine.identifier
        return None

    def opt_new_machine(self, machine_request):
        if machine_request.new_machine:
            return machine_request.new_machine.identifier
        return None


@admin.register(InstanceStatusHistory)
class InstanceStatusHistoryAdmin(admin.ModelAdmin):
    search_fields = ["instance__created_by__username",
            "instance__provider_alias", "status__name"]
    list_display = ["instance_alias", "status", "start_date", "end_date"]
    list_filter = ["instance__source__provider__location",
                   "status__name"]
    ordering = ('-start_date',)
    def instance_alias(self, model):
        return model.instance.provider_alias


@admin.register(Instance)
class InstanceAdmin(admin.ModelAdmin):
    search_fields = ["created_by__username", "provider_alias", "ip_address"]
    list_display = ["provider_alias", "name", "created_by", "ip_address"]
    list_filter = ["source__provider__location"]


@admin.register(DjangoSession)
class SessionAdmin(admin.ModelAdmin):
    def _session_data(self, obj):
        return obj.get_decoded()
    list_display = ['session_key', '_session_data', 'expire_date']
    search_fields = ["session_key", ]


@admin.register(AccountProvider)
class AccountProviderAdmin(admin.ModelAdmin):
    pass


@admin.register(CloudAdministrator)
class CloudAdminAdmin(admin.ModelAdmin):
    readonly_fields = ('uuid',)
    list_display = ["user", "provider", "uuid"]
    model = CloudAdministrator


@admin.register(QuotaRequest)
class QuotaRequestAdmin(admin.ModelAdmin):
    readonly_fields = ('uuid', 'created_by', 'request', 'description',
                       'start_date', 'end_date')
    list_display = ("request", "status", "created_by", "start_date",
                    "end_date", "quota")
    exclude = ("membership",)
    list_filter = ["status", "membership__identity__provider__location"]
    order = ('-start_date',)

    def save_model(self, request, obj, form, changed):
        obj.end_date = timezone.now()
        obj.save()

        if obj.is_approved():
            membership = obj.membership
            membership.quota = obj.quota
            membership.approve_quota(obj.uuid)


# admin.site.register(CountingBehavior, CountingBehaviorAdmin)
admin.site.register(Credential)
admin.site.register(Group)
admin.site.register(ProviderType)
# admin.site.register(RefreshBehavior, RefreshBehaviorAdmin)
# admin.site.register(RulesBehavior, RulesBehaviorAdmin)
admin.site.unregister(DjangoGroup)<|MERGE_RESOLUTION|>--- conflicted
+++ resolved
@@ -322,11 +322,7 @@
         context['adminform'].form.fields['new_machine'].queryset = ProviderMachine.objects.filter(instance_source__provider=provider)
         context['adminform'].form.fields['instance'].queryset = user.instance_set.all()
         #NOTE: Can't reliably refine 'parent_machine' -- Since the parent could be from another provider.
-<<<<<<< HEAD
         context['adminform'].form.fields['parent_machine'].queryset = ProviderMachine.objects.filter(instance_source__identifier=instance.source.identifier)
-=======
-        #context['adminform'].form.fields['parent_machine'].queryset = ProviderMachine.objects.filter(instancesource_ptr__identifier=instance.source.identifier)
->>>>>>> 4915fb28
 
         return super(MachineRequestAdmin, self).render_change_form(request, context, *args, **kwargs)
 
