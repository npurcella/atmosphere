--- conflicted
+++ resolved
@@ -211,8 +211,6 @@
     search_fields = ["name", "id", "providermachine__instance_source__identifier"]
     list_display = ["uuid", "_current_machines", "name", "private", "created_by", "start_date", "end_date" ]
     filter_vertical = ["tags",]
-<<<<<<< HEAD
-=======
 
     def save_model(self, request, obj, form, change):
         user = request.user
@@ -226,7 +224,6 @@
                 logger.exception("Could not update metadata for application %s"
                                  % application)
         return application
->>>>>>> 2bfeba0a
 
     def render_change_form(self, request, context, *args, **kwargs):
         application = context['original']
