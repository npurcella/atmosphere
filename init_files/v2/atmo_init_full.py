#!/usr/bin/env python
"""
Debugging atmo_init_full locally:
    cd /usr/sbin
    touch __init__.py
    python
    >>> import atmo_init_full
    >>>
"""
import errno
import getopt
import glob
try:
    from hashlib import sha1
except ImportError:
    #Support for python 2.4
    from sha import sha as sha1
try:
    import json
except ImportError:
    import simplejson as json
import logging
import os
import re
import shutil
import subprocess
import sys
import time
import urllib2


ATMOSERVER = ""
ATMO_INIT_FILES = ""
USER_HOME_DIR = ""
eucalyptus_meta_server = 'http://128.196.172.136:8773/latest/meta-data/'
openstack_meta_server = 'http://169.254.169.254/latest/meta-data/'
SCRIPT_VERSION = "v2"


def mkdir_p(path):
    try:
        os.makedirs(path)
    except OSError, exc:
        # Python >2.5
        if exc.errno == errno.EEXIST and os.path.isdir(path):
            pass
        else:
            raise


def touch(fname, times=None):
    f = open(fname, 'a')
    f.close()
    os.utime(fname, times)


def init_logs(log_file):
    # NOTE: Can't use run_command until logs are initialized
    mkdir_p('/var/log/atmo/')
    touch('/var/log/atmo/atmo_init_full.log')
    format = "%(asctime)s %(name)s-%(levelname)s "\
             + "[%(pathname)s %(lineno)d] %(message)s"
    logging.basicConfig(
        level=logging.DEBUG,
        format=format,
        filename=log_file,
        filemode='a+')


def download_file(url, fileLoc, retry=False, match_hash=None):
    waitTime = 0
    attempts = 0
    contents = None
    logging.debug('Downloading file: %s' % url)
    while True:
        attempts += 1
        logging.debug('Attempt: %s, Wait %s seconds' % (attempts, waitTime))
        time.sleep(waitTime)
        #Exponential backoff * 10s = 20s,40s,80s,160s,320s...
        waitTime = 10 * 2**attempts
        try:
            resp = urllib2.urlopen(url)
        except Exception, e:
            logging.exception("Failed to download URL: %s" % url)
            resp = None

        #Download file on success
        if resp is not None and resp.code == 200:
            contents = resp.read()
        #EXIT condition #1: Non-empty file found
        if contents is not None and len(contents) != 0:
            logging.debug('Downloaded file')
            break
        #EXIT condition #2: Don't want to try again
        if not retry:
            break
        #Retry condition: Retry is true && file is empty
    #Save file if hash matches
    try:
        file_hash = sha1(contents).hexdigest()
    except Exception, e:
        file_hash = ""
        logging.exception("Failed to create sha1 hash for file")
    #Don't save file if hash exists and doesnt match..
    if match_hash and match_hash != file_hash:
        logging.warn(
            "Error, The downloaded file <%s - SHA1:%s> "
            "does not match expected SHA1:%s"
            % (url, file_hash, match_hash))
        return ""
    logging.debug('Saving url:%s to file: %s' % (url, fileLoc))
    f = open(fileLoc, "w")
    f.write(contents)
    f.close()
    return contents


def set_hostname(hostname, distro):
    #Set the hostname once
    run_command(['/bin/hostname', hostname])
    #And set a dhcp exithook to keep things running on suspend/stop
    if is_rhel(distro):
        run_command(['/usr/bin/yum', '-qy', 'install', 'dhcp'])
        download_file(
            '%s/%s/centos_hostname-exit-hook.sh'
            % (ATMO_INIT_FILES, SCRIPT_VERSION),
            "/etc/dhclient-exit-hooks",
            match_hash='')
        run_command(['/bin/chmod', 'a+x', "/etc/dhclient-exit-hooks"])
    else:
        download_file(
            '%s/%s/ubuntu_hostname-exit-hook.sh'
            % (ATMO_INIT_FILES, SCRIPT_VERSION),
            "/etc/dhcp/dhclient-exit-hooks.d/hostname",
            match_hash='')
        run_command(['/bin/chmod', 'a+x', "/etc/dhcp/dhclient-exit-hooks.d/hostname"])


def get_hostname(instance_metadata):
    #As set by atmosphere in the instance metadata
    hostname = instance_metadata.get('meta', {}).get('public-hostname')
    #As returned by metadata service
    if not hostname:
        hostname = instance_metadata.get('public-hostname')
    if not hostname:
        hostname = instance_metadata.get('local-hostname')
    if not hostname:
        hostname = instance_metadata.get('hostname')
    #No hostname, look for public ip instead
    if not hostname:
        return get_public_ip(instance_metadata)
    return hostname


def get_public_ip(instance_metadata):
    """
    Checks multiple locations in metadata for the IP address
    """
    ip_addr = instance_metadata.get('public-ipv4')
    if not ip_addr:
        ip_addr = instance_metadata.get('local-ipv4')
    if not ip_addr:
        ip_addr = 'localhost'
    return ip_addr


def get_distro():
    if os.path.isfile('/etc/redhat-release'):
        return 'rhel'
    else:
        return 'ubuntu'


def run_command(commandList, stdout=subprocess.PIPE, stderr=subprocess.PIPE,
                stdin=None, dry_run=False, shell=False, bash_wrap=False,
                block_log=False):
    if bash_wrap:
        #Wrap the entire command in '/bin/bash -c',
        #This can sometimes help pesky commands
        commandList = ['/bin/bash', '-c', ' '.join(commandList)]
    """
    NOTE: Use this to run ANY system command, because its wrapped around a loggger
    Using Popen, run any command at the system level and record the output and error streams
    """
    out = None
    err = None
    cmd_str = ' '.join(commandList)
    if dry_run:
        #Bail before making the call
        logging.debug("Mock Command: %s" % cmd_str)
        return ('', '')
    try:
        if stdin:
            proc = subprocess.Popen(commandList, stdout=stdout, stderr=stderr,
                                    stdin=subprocess.PIPE, shell=shell)
        else:
            proc = subprocess.Popen(commandList, stdout=stdout, stderr=stderr,
                                    shell=shell)
        out, err = proc.communicate(input=stdin)
    except Exception, e:
        logging.exception(e)
    if block_log:
        #Leave before we log!
        return (out, err)
    if stdin:
        logging.debug("%s STDIN: %s" % (cmd_str, stdin))
    logging.debug("%s STDOUT: %s" % (cmd_str, out))
    logging.debug("%s STDERR: %s" % (cmd_str, err))
    return (out, err)


def in_etc_group(filename, val):
    etc_group_contents = read_file(filename)
    for line in etc_group_contents.split('\n'):
        if 'users' in line and val in line:
            return True
    return False


def add_etc_group(user):
    run_command(["/bin/sed -i 's/users:x:.*/&%s,/' /etc/group" % (user, )],
                bash_wrap=True)


def is_updated_test(filename):
    if '## Atmosphere System' in open(filename).read():
        return True
    return False


def etc_skel_bashrc(user):
    filename = "/etc/skel/.bashrc"
    if not is_updated_test(filename):
        #TODO: Should this be $USER instead of %s?
        append_to_file(filename, """
export IDS_HOME="/irods/data.iplantc.org/iplant/home/%s"
alias ids_home="cd $IDS_HOME"
""" % user)


def in_sudoers(user):
    out, err = run_command(['sudo -l -U %s' % user], shell=True)
    if 'not allowed to run sudo' in out:
        return False
    if 'unknown user' in err:
        return False
    lines = out.split('\n')
    line_match = '%s may run the following' % user
    for idx, line in enumerate(lines):
        if line_match in line:
            allowed_idx = idx
    root_allowed = lines[allowed_idx+1:]
    for line in root_allowed:
        if line:
            return True
    return False


def add_sudoers(user):
    atmo_sudo_file = "/etc/sudoers"
    append_to_file(
        atmo_sudo_file,
        "%s ALL=(ALL)ALL" % user)
    os.chmod(atmo_sudo_file, 0440)


def restart_ssh(distro):
    if is_rhel(distro):
        run_command(["/etc/init.d/sshd", "restart"])
    else:
        run_command(["/etc/init.d/ssh", "restart"])


def set_root_password(root_password, distro):
    if is_rhel(distro):
        run_command(["passwd", "--stdin", "root"], stdin=root_password,
                    block_log=True)
    else:
        run_command(["chpasswd"], stdin="root:%s" % root_password,
                    block_log=True)

    if text_in_file('/etc/ssh/sshd_config', 'PermitRootLogin'):
        run_command([
            '/bin/sed', '-i',
            "s/PermitRootLogin\s*no$/PermitRootLogin yes/",
            '/etc/ssh/sshd_config'])
        run_command([
            '/bin/sed', '-i',
            "s/PermitRootLogin\s*without-password$/PermitRootLogin yes/",
            '/etc/ssh/sshd_config'])
    else:
        append_to_file("/etc/ssh/sshd_config", "PermitRootLogin yes")
    restart_ssh(distro)


def ssh_config(distro):
    append_to_file(
        "/etc/ssh/sshd_config",
        "AllowGroups users core-services root")
    restart_ssh(distro)


def get_metadata_keys(metadata):
    keys = []
    #Eucalyptus/Openstack key (Traditional metadata API)
    euca_key = _make_request('%s%s' % (eucalyptus_meta_server,
                                       "public-keys/0/openssh-key/"))
    os_key = _make_request('%s%s' % (openstack_meta_server,
                                     "public-keys/0/openssh-key/"))
    if euca_key:
        keys.append(euca_key)
    if os_key:
        keys.append(os_key)
    #JSON metadata API
    public_keys = metadata.get('public_keys', {})
    for k, v in public_keys.items():
        keys.append(v.replace('\n', ''))  # Includes a newline
    return keys


def get_metadata():
    openstack_json_metadata = 'http://169.254.169.254/openstack/'\
                              'latest/meta_data.json'
    metadata = collect_metadata(eucalyptus_meta_server)
    if not metadata:
        metadata = collect_metadata(openstack_meta_server)
        metadata.update(
            collect_json_metadata(openstack_json_metadata))
    return metadata


def collect_json_metadata(metadata_url):
    content = _make_request(metadata_url)
    try:
        meta_obj = json.loads(content)
    except ValueError, bad_content:
        logging.exception("JSON Metadata NOT FOUND. URL: %s" % metadata_url)
        meta_obj = {}

    return meta_obj


def _make_request(request_url):
    try:
        logging.info("Making request to %s" % request_url)
        resp = urllib2.urlopen(request_url)
        content = resp.read()
        return content
    except Exception, e:
        logging.exception("Could not retrieve meta-data for instance")
        return ""


def collect_metadata(meta_endpoint):
    metadata = {}
    meta_list = []
    content = _make_request(meta_endpoint)
    meta_list = content.split('\n')

    for meta_key in meta_list:
        if not meta_key:
            continue
        try:
            meta_value = _make_request('%s%s' % (meta_endpoint, meta_key))
            if meta_key.endswith('/'):
                meta_values = meta_value.split('\n')
                for value in meta_values:
                    print "new meta: %s%s" % (meta_key, value)
                    meta_list.append("%s%s" % (meta_key, value))
            else:
                metadata[meta_key] = meta_value
        except Exception, e:
            logging.exception("Metadata retrieval error")
            metadata[meta_key] = None
    return metadata


def mount_storage():
    """
    In addition to the 'root disk' (Generally small)
    An instance usually has epehemeral disk storage
    This is TEMPORARY space you can use while working on your instance
    It is deleted when the instance is terminated.

    #TODO: Refactor.
    """
    try:
        logging.debug("Mount test")
        (out, err) = run_command(['/sbin/fdisk', '-l'])
        dev_1 = None
        dev_2 = None
        if 'sda1' in out:
            #Eucalyptus CentOS format
            dev_1 = 'sda1'
            dev_2 = 'sda2'
        elif 'xvda1' in out:
            #Eucalyptus Ubuntu format
            dev_1 = 'xvda1'
            dev_2 = 'xvda2'
        elif 'vda' in out:
            #Openstack format for Root/Ephem. Disk
            dev_1 = 'vda'
            dev_2 = 'vdb'
        else:
            #Harddrive format cannot be determined..
            logging.warn("Could not determine disks from fdisk output:%s"
                         % out)
        outLines = out.split('\n')
        for line in outLines:
            r = re.compile(', (.*?) bytes')
            match = r.search(line)
            if not match:
                continue
            if dev_1 in line:
                dev_1_size = match.group(1)
            elif dev_2 in line:
                dev_2_size = match.group(1)
        if int(dev_2_size) > int(dev_1_size):
            logging.warn(
                "%s is larger than %s, Mounting %s to home"
                % (dev_2, dev_1, dev_2))
            run_command(["/bin/mount", "-text3", "/dev/%s" % dev_2, "/home"])
    except Exception, e:
        logging.exception("Could not mount storage. Error below:")


def start_vncserver(user):
    if not running_process("vncserver", user):
        run_command(['/bin/su', '%s' % user, '-c', '/usr/bin/vncserver'])


def running_process(proc_name, user=None):
    if user:
        logging.debug("Limiting scope of Process %s to those launched by %s"
                      % (proc_name, user))
        pgrep_str = "pgrep -u %s %s" % (user, proc_name)
    else:
        pgrep_str = "pgrep %s" % proc_name
    out, err = run_command([pgrep_str], shell=True)
    #Output if running:
    #4444
    #4445  (The Running PIDs)
    #Output if not running:
    #      (Empty)
    if len(out) > 1:
        logging.debug("Found PID(s) %s for proccess name:%s"
                      % (out, proc_name))
        return True
    logging.debug("No PID found for proccess name:%s" % (proc_name))
    return False


def vnc(user, distro, license=None):
    try:
        if not os.path.isfile('/usr/bin/X')\
           and not os.path.isfile('/usr/bin/xterm'):
            logging.debug("Could not find a GUI on this machine, "
                          "Skipping VNC Install.")
            return
        #ASSERT: VNC server installed on this machine
        if is_rhel(distro):
            run_command(['/usr/bin/yum', '-qy', 'remove', 'vnc-E',
                         'realvnc-vnc-server'])
            download_file(
                '%s/%s/VNC-Server-5.0.4-Linux-x64.rpm'
                % (ATMO_INIT_FILES, SCRIPT_VERSION),
                "/opt/VNC-Server-5.0.4-Linux-x64.rpm",
                match_hash='0c59f2d84880a6848398870e5f0aa39f09e413bc')
            run_command(['/bin/rpm', '-Uvh',
                         '/opt/VNC-Server-5.0.4-Linux-x64.rpm'])
            run_command(['/bin/sed', '-i',
                         "'$a account    include      system-auth'",
                         '/etc/pam.d/vncserver.custom'], bash_wrap=True)
            run_command(['/bin/sed', '-i',
                         "'$a password   include      system-auth'",
                         '/etc/pam.d/vncserver.custom'], bash_wrap=True)
        else:
            download_file(
                '%s/%s/VNC-Server-5.0.4-Linux-x64.deb'
                % (ATMO_INIT_FILES, SCRIPT_VERSION),
                "/opt/VNC-Server-5.0.4-Linux-x64.deb",
                match_hash='c2b390157c82fd556e60fe392b6c5bc5c5efcb29')
            run_command(['/usr/bin/dpkg', '-i',
                         '/opt/VNC-Server-5.0.4-Linux-x64.deb'])
            new_file = open('/etc/pam.d/vncserver.custom', 'w')
            new_file.write("auth include  common-auth")
            new_file.close()
            new_file = open('/etc/vnc/config.d/common.custom', 'w')
            new_file.write("PamApplicationName=vncserver.custom")
            new_file.close()
        time.sleep(1)
        run_command(['/usr/bin/vnclicense', '-add', license], block_log=True)
        download_file(
            '%s/%s/vnc-config.sh'
            % (ATMO_INIT_FILES, SCRIPT_VERSION),
            os.path.join(USER_HOME_DIR, 'vnc-config.sh'),
            match_hash='8c93da481f80e1a3542574d5b5d24f4e6abf7d16')
        run_command(['/bin/chmod', 'a+x',
                     os.path.join(USER_HOME_DIR, 'vnc-config.sh')])
        run_command([os.path.join(USER_HOME_DIR, 'vnc-config.sh')])
        run_command(['/bin/rm',
                     os.path.join(USER_HOME_DIR, 'vnc-config.sh')])
        if os.path.exists('/tmp/.X1-lock'):
            run_command(['/bin/rm', '/tmp/.X1-lock'])
        if os.path.exists('/tmp/.X11-unix'):
            run_command(['/bin/rm', '-rf', '/tmp/.X11-unix'])
        run_command(['/bin/mkdir', '/tmp/.X11-unix'])
        run_command(['/bin/chmod', 'a+rwxt', '/tmp/.X11-unix'])
        start_vncserver(user)
    except Exception, e:
        logging.exception('Failed to install VNC')


def parrot_install(distro):
    try:
        cctools_file = 'cctools-3.7.2-x86_64-redhat5.tar.gz'
        download_file(
            'http://www.iplantcollaborative.org/sites/default/files'
            + '/atmosphere/cctools/%s' % (cctools_file),
            '/opt/%s' % (cctools_file),
            match_hash='04e0ef9e11e8ef7ac28ef694fd57e75b09455084')
        run_command(
            ['/bin/tar', 'zxf',
             '/opt/%s' % (cctools_file),
             '-C', '/opt/'])
        if not is_rhel(distro):
            run_command(['/usr/bin/apt-get', '-qy', 'install',
                         'libssl-dev'])
            #Ubuntu needs linking
            run_command(
                ['/bin/ln', '-s',
                 '/lib/x86_64-linux-gnu/libssl.so.1.0.0',
                 '/lib/x86_64-linux-gnu/libssl.so.6'])
            run_command(
                ['/bin/ln', '-s',
                 '/lib/x86_64-linux-gnu/libcrypto.so.1.0.0',
                 '/lib/x86_64-linux-gnu/libcrypto.so.6'])
        #link all files

        for f in os.listdir("/opt/cctools/bin"):
            try:
                link_f = os.path.join("/usr/local/bin", f)
                logging.debug(link_f)
                if os.path.exists(link_f):
                    os.remove(link_f)
                logging.debug(os.path.join("/opt/cctools/bin", f))
                os.symlink(os.path.join("/opt/cctools/bin", f), link_f)
            except Exception:
                logging.debug(
                    "Problem linking /opt/cctools/bin to /usr/local/bin")
    except Exception, e:
        logging.exception("Failed to install parrot. Details below:")


def iplant_files(distro):
    parrot_install(distro)
    download_file(
        'http://www.iplantcollaborative.org/sites/default/files/atmosphere/'
        + 'fuse.conf', '/etc/fuse.conf',
        match_hash='21d4f3e735709827142d77dee60befcffd2bf5b1')

    download_file(
        "http://www.iplantcollaborative.org/sites/default/files/atmosphere/"
        + "atmoinfo", "/usr/local/bin/atmoinfo",
        match_hash="0f6426df41a5fe139515079060ab1758e844e20c")
    run_command(["/bin/chmod", "a+x", "/usr/local/bin/atmoinfo"])

    download_file(
        "http://www.iplantcollaborative.org/sites/default/files/atmosphere/"
        + "xprintidle", "/usr/local/bin/xprintidle",
        match_hash="5c8b63bdeab349cff6f2bf74277e9143c1a2254f")
    run_command(["/bin/chmod", "a+x", "/usr/local/bin/xprintidle"])

    download_file(
        "http://www.iplantcollaborative.org/sites/default/files/atmosphere/"
        + "atmo_check_idle.py",
        "/usr/local/bin/atmo_check_idle.py",
        match_hash="ab37a256e15ef5f529b4f4811f78174265eb7aa0")
    run_command(["/bin/chmod", "a+x", "/usr/local/bin/atmo_check_idle.py"])
<<<<<<< HEAD
=======

    run_command(["/bin/mkdir", "-p", "/opt/irodsidrop"])
    download_file("http://www.iplantc.org/sites/default/files/irods/idrop.jar",
                  "/opt/irodsidrop/idrop-latest.jar",
                  match_hash="275cc7fb744b0f29caa7b276f689651a2159c23e")
    download_file(
        "http://www.iplantcollaborative.org/sites/default/files/"
        + "idroprun.sh.txt", "/opt/irodsidrop/idroprun.sh",
        match_hash="0e9cec8ce1d38476dda1646631a54f6b2ddceff5")
    run_command(['/bin/chmod', 'a+x', '/opt/irodsidrop/idroprun.sh'])
>>>>>>> d16c2ff2
    download_file('%s/%s/iplant_backup.sh'
                  % (ATMO_INIT_FILES, SCRIPT_VERSION),
                  "/usr/local/bin/iplant_backup",
                  match_hash='72925d4da5ed30698c81cc95b0a610c8754500e7')
    run_command(['/bin/chmod', 'a+x', "/usr/local/bin/iplant_backup"])


def idrop(username, distro):
    download_file("%s/%s/idrop.tgz" % (ATMO_INIT_FILES, SCRIPT_VERSION),
                  "/opt/idrop.tgz",
                  match_hash="a85e56ea83ae65c03e1052d8d841ae63e8c13c98")
    download_file(
        "%s/%s/idrop.desktop" % (ATMO_INIT_FILES, SCRIPT_VERSION),
        "/opt/idrop.desktop",
        match_hash="c0dbe48b733478549d3d1eb4ad4468861bcbd3bd")
    run_command(["/bin/tar", "-xvjf", "/opt/idrop.tgz", "-C", "/opt/"])
    new_idropdesktop = "/opt/idrop.desktop"
    if not os.path.isdir("/etc/skel/Desktop"):
        os.makedirs("/etc/skel/Desktop")
    if os.path.exists("/etc/skel/Desktop/idrop.desktop"):
        os.remove("/etc/skel/Desktop/idrop.desktop")
    shutil.copy2(new_idropdesktop, "/etc/skel/Desktop/idrop.desktop")
    for name in os.listdir("/home/"):
        dirname = os.path.join("/home/", name)
        if os.path.isdir(dirname):
            if not os.path.exists(os.path.join(dirname, "Desktop")):
                continue
            idrop_path = os.path.join(dirname, "Desktop/")
            idrop_match_str = os.path.join(idrop_path, "[i,I][d,D][r,R][o,O][p,P].desktop")
            idrop_files = glob.glob(idrop_match_str)
            for idrop_file in idrop_files:
                if os.path.exists(idrop_file):
                    os.remove(idrop_file)
            shutil.copy2(new_idropdesktop, idrop_path)
    os.remove("/opt/idrop.tgz")
    os.remove("/opt/idrop.desktop")
    shutil.rmtree("/opt/irodsidrop", ignore_errors=True)


def modify_rclocal(username, distro, hostname='localhost'):
    try:
        if is_rhel(distro):
            distro_rc_local = '/etc/rc.d/rc.local'
        else:
            distro_rc_local = '/etc/rc.local'

        #This temporary file will be re-written each time.
        atmo_rclocal_path = '/etc/rc.local.atmo'

        #First we must make sure its included in our original RC local
        if not line_in_file(atmo_rclocal_path, distro_rc_local):
            open_file = open(distro_rc_local, 'a')
            open_file.write('if [ -x %s ]; then\n'
                            '\t%s\n'
                            'fi\n' % (atmo_rclocal_path, atmo_rclocal_path))
            open_file.close()
        #If there was an exit line, it must be removed
        if line_in_file('exit', distro_rc_local):
            run_command(['/bin/sed', '-i',
                         "s/exit.*//", '/etc/rc.local'])
        # Intentionally REPLACE the entire contents of file on each run
        atmo_rclocal = open(atmo_rclocal_path, 'w')
        atmo_rclocal.write('#!/bin/sh -e\n'
                           'depmod -a\n'
                           'modprobe acpiphp\n'
                           'hostname %s\n'  # public_ip
                           #Add new rc.local commands here
                           #And they will be excecuted on startup
                           #Don't forget the newline char
                           % (hostname))
        atmo_rclocal.close()
        os.chmod(atmo_rclocal_path, 0755)
    except Exception, e:
        logging.exception("Failed to write to rc.local")


def shellinaboxd(distro):
    if is_rhel(distro):
        run_command(['/usr/bin/yum', '-qy', 'install',
                     'gcc', 'make', 'patch'])
    else:
        run_command(['/usr/bin/apt-get', 'update'])
        run_command(['/usr/bin/apt-get', '-qy', 'install',
                     'gcc', 'make', 'patch'])
    shellinaboxd_file = os.path.join(USER_HOME_DIR,
                                     'shellinaboxd-install.sh')
    download_file('%s/%s/shellinaboxd-install.sh'
                  % (ATMO_INIT_FILES, SCRIPT_VERSION),
                  shellinaboxd_file,
                  match_hash='1e057ca1ac9986cb829d5c138d4f7d9532dcab12')
    run_command(['/bin/chmod', 'a+x', shellinaboxd_file])
    run_command([shellinaboxd_file], shell=True)
    run_command(['rm -rf '
                 + os.path.join(USER_HOME_DIR, 'shellinabox')
                 + '*'], shell=True)
    start_shellinaboxd()

def start_shellinaboxd():
    if not running_process("shellinaboxd"):
        run_command([
            "/usr/bin/nohup /usr/local/bin/shellinaboxd -b -t "
            "-f beep.wav:/dev/null > /var/log/atmo/shellinaboxd.log 2>&1 &"],
            shell=True)


def atmo_cl():
    download_file('%s/%s/atmocl'
                  % (ATMO_INIT_FILES, SCRIPT_VERSION),
                  '/usr/local/bin/atmocl',
                  match_hash='28cd2fd6e7fd78f1b58a6135afa283bd7ca6027a')
    download_file('%s/%s/AtmoCL.jar'
                  % (ATMO_INIT_FILES, SCRIPT_VERSION),
                  '/usr/local/bin/AtmoCL.jar',
                  match_hash='24c6acb7184c54ba666134120ac9073415a5b947')
    run_command(['/bin/chmod', 'a+x', '/usr/local/bin/atmocl'])


def nagios():
    download_file('%s/%s/nrpe-snmp-install.sh'
                  % (ATMO_INIT_FILES, SCRIPT_VERSION),
                  os.path.join(USER_HOME_DIR, 'nrpe-snmp-install.sh'),
                  match_hash='9076213c0c53d18dbfcb26dfe95e7650256b54da')
    run_command(['/bin/chmod', 'a+x',
                 os.path.join(USER_HOME_DIR, 'nrpe-snmp-install.sh')])
    run_command([os.path.join(USER_HOME_DIR, 'nrpe-snmp-install.sh')])
    run_command(['/bin/rm',
                 os.path.join(USER_HOME_DIR, 'nrpe-snmp-install.sh')])


def notify_launched_instance(instance_data, metadata):
    try:
        import json
    except ImportError:
        #Support for python 2.4
        import simplejson as json
    service_url = instance_data['atmosphere']['instance_service_url']
    userid = instance_data['atmosphere']['userid']
    instance_token = instance_data['atmosphere']['instance_token']
    instance_name = instance_data['atmosphere']['name']
    data = {
        'action': 'instance_launched',
        'userid': userid,
        'vminfo': metadata,
        'token': instance_token,
        'name': instance_name,
    }
    data = json.dumps(data)
    request = urllib2.Request(service_url, data, {'Content-Type':
                                                  'application/json'})
    link = urllib2.urlopen(request)
    response = link.read()
    link.close()
    logging.debug(response)


def distro_files(distro):
    install_motd(distro)
    install_irods(distro)
    install_icommands(distro)


def is_rhel(distro):
    if 'rhel' in distro:
        return True
    else:
        return False


def install_motd(distro):
    if is_rhel(distro):
        #Rhel path
        download_file('http://www.iplantcollaborative.org/sites/default/files/'
                      + 'atmosphere/motd',
                      '/etc/motd',
                      match_hash='b8ef30b1b7d25fcaf300ecbc4ee7061e986678c4')
    else:
        #Ubuntu path
        download_file('http://www.iplantcollaborative.org/sites/default/files/'
                      + 'atmosphere/motd',
                      '/etc/motd.tail',
                      match_hash='b8ef30b1b7d25fcaf300ecbc4ee7061e986678c4')
    include_motd_more(distro)


def include_motd_more(distro):
    if not os.path.exists("/etc/motd.more"):
        return
    motd_message = read_file("/etc/motd.more")
    if is_rhel(distro):
        filename = "/etc/motd"
    else:
        filename = "/etc/motd.tail"
    append_to_file(filename, "\n---\n%s" % motd_message)


def install_irods(distro):
    if is_rhel(distro):
        #Rhel path
        download_file('http://www.iplantcollaborative.org/sites/default/files/'
                      + 'atmosphere/motd',
                      '/etc/motd',
                      match_hash='b8ef30b1b7d25fcaf300ecbc4ee7061e986678c4')
        download_file('http://www.iplantcollaborative.org/sites/default/files/'
                      + 'irods/irodsFs_v32.rhel5.x86_64',
                      '/usr/local/bin/irodsFs.x86_64',
                      match_hash='b286ca61aaaa16fe7a0a2a3afc209ba7bbac5128')
        run_command(['/etc/init.d/iptables', 'stop'])
        run_command(['/usr/bin/yum', '-qy',
                     'install', 'emacs', 'mosh', 'patch'])
    else:
        #Ubuntu path
        download_file('http://www.iplantcollaborative.org/sites/default/files/'
                      + 'atmosphere/motd',
                      '/etc/motd.tail',
                      match_hash='b8ef30b1b7d25fcaf300ecbc4ee7061e986678c4')
        download_file('http://www.iplantcollaborative.org/sites/default/files/'
                      + 'irods/irodsFs_v32.ubuntu12.x86_64',
                      '/usr/local/bin/irodsFs.x86_64',
                      match_hash='59b55aa0dbc44ff5b73dfc912405ff817002284f')
        run_command(['/usr/bin/apt-get', 'update'])
        run_command(['/usr/bin/apt-get', '-qy',
                     'install', 'vim', 'mosh', 'patch'])
    run_command(['/bin/chmod', 'a+x', '/usr/local/bin/irodsFs.x86_64'])


def install_icommands(distro):
    icommands_file = "icommands.x86_64.tar.bz2"
    if is_rhel(distro):
        download_file('http://www.iplantcollaborative.org/sites/default/files/'
                      + 'irods/icommands_v32.rhel5.x86_64.tar.bz2',
                      os.path.join('/opt', icommands_file),
                      match_hash='3dd3c7712ebe3548fe1e9e1f09167b5c7d925d45')
    else:
        download_file('http://www.iplantcollaborative.org/sites/default/files/'
                      + 'irods/icommands_v32.ubuntu12.x86_64.tar.bz2',
                      os.path.join('/opt', icommands_file),
                      match_hash='eb66547ed5ea159dc50f051cf399a55952b32625')

    run_command(["/bin/mkdir", "-p", "/opt/icommands/bin"])
    run_command(["/bin/tar", "--strip-components", "1", "-C",
                 "/opt/icommands/bin", "-xjf", "/opt/%s" % icommands_file])

    for f in os.listdir("/opt/icommands/bin"):
        try:
            link_f = os.path.join("/usr/local/bin", f)
            logging.debug(link_f)
            if os.path.exists(link_f):
                os.remove(link_f)
            logging.debug(os.path.join("/opt/icommands/bin", f))
            os.symlink(os.path.join("/opt/icommands/bin", f), link_f)
        except Exception:
            logging.debug(
                "Problem linking /opt/icommands/bin to /usr/local/bin")
    logging.debug("install_icommands complete.")


def update_timezone():
    run_command(['/bin/rm', '/etc/localtime'])
    run_command(
        ['/bin/ln', '-s', '/usr/share/zoneinfo/US/Arizona', '/etc/localtime'])


def run_update_sshkeys(sshdir, sshkeys):
    authorized_keys = os.path.join(sshdir, 'authorized_keys')
    included_ssh_keys = read_file(authorized_keys)
    for key in sshkeys:
        if key in included_ssh_keys:
            sshkeys.remove(key)
    f = open(authorized_keys, 'a')
    for key in sshkeys:
        f.write(key+'\n')
    f.close()


def update_sshkeys(metadata):
    sshkeys = [
        "ssh-rsa AAAAB3NzaC1yc2EAAAADAQABAAACAQDGjaoIl/h8IcgqK7U9i0EVYMPFad6NdgSV8gsrNLQF93+hkWEciqpX9TLn6TAcHOaL0xz7ilBetG3yaLSZBHaoKNmVCBaziHoCJ9wEwraR6Vw87iv3Lhfg/emaQiJIZF3YnPKcDDB1/He9Cnz//Y+cjQbYxLeJWdVi/irZKEWhkotb3xyfrf4o05FvLEzvaMbmf3XS1J0Rtu7BqPOvNl+U0ZqS57tNoqG2C6Cf10E340iqQGTgXzOrDmd+Rof2G1IkyKlW60okAa2N+Z8BCRB27hHY5bcS1vvnO6lo8VzWxbU3Z2MCbk1So9wHV8pAXyF1+MnVc6aJUs1xc/Lni1Xbp5USs6kOvyew3HaN3UDnoC1FSMDguAriwxho882NM/LRpGJFui2i/H3GYgQ1KQwBRqLTWEY9H8Qvy5RuOG36cy4jWJMxh6YoxOyDpZP6UlONiyuwwqrVCjUeHwIDHdBq1RGBJIEBsYhGFCYEP3UotGwEvGo7vGfb3eAebbPMsj8TAP3eR/XCd7aIeK6ES9zfNJfD2mjJqGHMUeFgbiDmTPfjGOxZ53bZssEjb0BbXNvFPezj8JetfbHZE4VUjDAUcOrLp6NT9yG6hbWFdGQxyqIbKSeMabDu8gxAcqFJvi2yFMV5j0F3qQiAPUwrigr98c4+aLvKqwsRvHxWUETBOw== idle time daemon",
        "ssh-rsa AAAAB3NzaC1yc2EAAAABIwAAAQEAvTEkREh5kmUAgx61pB0ikyH0swoXRId6yhGwIdm8KQgjErWSF8X4MED8t+7Pau98/mzxuvA23aiIn7MQWSQWQVQBFGZqj4losf+oEBS+ZQGJf2ocx3DP3NStgnixKgiDId6wjPTF1s9/YLntNb4ZNGvBSDg0bxzDJWoQ9ghOpHXmqFDWHxE9jr1qLHZzqQ0Pt1ATCW+OJ/b2staqVDPSa1SwMI89Cuw7iiSWfNHML1cf0wbYU3Bg+jT5GlwCojWP/yHqDCF1t3XL0xZQlWdKt7fM6bKUonv1CGcRZO22npZwX5Uv3U5OlskSFJnr8oZZV6V6kn99gwNzZnmiK32QQQ== edwins@iplant",
        "ssh-rsa AAAAB3NzaC1yc2EAAAABIwAAAQEAxB+KLO6pTeZ9ye/GuT2i74LBl4lvfJm7ESo4O9tNJtIf8fcAHqm9HMr2dQBixxdsLUYjVyZLZM8mZQdEtLLvdd4Fqlse74ci4RIPTgvlgwTz6dRJfABD9plTM5r5C2Rc6jLur8iVR40wbHmbgLgcilXoYnRny4bFoAhfAHt2vxiMY6wnhiL9ESSUA/i1LrcYcGj2QAvAPLf2yTJFtXSCwnlBIJBjMASQiPaIU2+xUyQisgSF99tBS3DZyu4NVGnSGYGmKl84CEFp+x57US4YAl9zuAnM9ckTp4mOjStEvIpyyPJA03tDbfObSi50Qh5zta9I1PIAGxOznT6dJbI1bw== aedmonds@iplant",
        "ssh-rsa AAAAB3NzaC1yc2EAAAADAQABAAABAQDgvgRtXgkvM/+eCSEqVuTiUpZMjRfA9AnXfz0YWS93uKImoodE5oJ7wUZqjpOmgXyX0xUDI4O4bCGiWVmSyiRiQpqZrRrF7Lzs4j0Nf6WvbKblPQMwcmhMJuaI9CwU5aEbEqkV5DhBHcUe4bFEb28rOXuUW6WMLzr4GrdGUMd3Fex64Bmn3FU7s6Av0orsgzVHKmoaCbqK2t3ioGAt1ISmeJwH6GasxmrSOsLLW+L5F65WrYFe0AhvxMsRLKQsuAbGDtFclOzrOmBudKEBLkvwkblW8PKg06hOv9axNX7C9xlalzEFnlqNWSJDu1DzIa2NuOr8paW5jgKeM78yuywt jmatt@leia",
        "ssh-rsa AAAAB3NzaC1yc2EAAAABIwAAAQEA2TtX9DohsBaOEoLlm8MN+W+gVp40jyv752NbMP/PV/LAz5MnScJcvbResAJx2AusL1F6sRNvo9poNZiab6wpfErQPZLfKGanPZGYSdonsNAhTu/XI+4ERPQXUA/maQ2qZtL1b+bmZxg9n/5MsZFpA1HrXP3M2LzYafF2IzZYWfsPuuZPsO3m/cUi0G8n7n0IKXZ4XghjGP5y/kmh5Udy9I5qreaTvvFlNJtBE9OL39EfWtjOxNGllwlGIAdsljfRxkeOzlahgtCJcaoW7X2A7GcV52itUwMKfTIboAXnZriwh5n0o1aLHCCdUAGDGHBYmP7fO7/2gIQKgpLfRkDEiQ== sangeeta@iplant",
        "ssh-rsa AAAAB3NzaC1yc2EAAAADAQABAAABAQC+SYMny6H2B5IjXe6gxofHRNza5LE3NqTCe6YgYnnzYjyXWtopSeb8mK2q1ODzlaQyqYoTvPqtn6rSyN+5oHGV4o6yU+Fl664t5rOdAwz/jGJK3WwG60Pc0eGQco0ldgjD7K6LWYVPIJZs+rGpZ70jF5JsTuHeplXOn5MX9oUvNxxgXRuySxvBNOGMn0RxydK8tBTbZMlJ5MkAi/bIOrEDHEfejCxKGWITpXGkdTS2s4THiY8WqFdHUPtQkEfQkXCsRpZ6HPw1gN+JYD5NI38dVVmrA+3MgFVJkwtLUbbAM0yxgKwaUaipNN1+DeYOxBuVRlRwrrAp3+fq+4QCJrXd root@dalloway",
        "ssh-rsa AAAAB3NzaC1yc2EAAAADAQABAAABAQDFE/lyzLdFYZF3mxYwzrTITgov1NqtLuS5IY0fgjpdiVpHjWBUdXspTafKORbbM+t0ERTOqcSt24Vj5B8XUXImpzw2OAsl//AiKvHGRUenk7qY6/9IEUcay5mGAoiRpjLzDIDdtiQUAAEMKvkzanUBQOBJWVyO4Gq2aFUr4zweVLfvjejOspf2cZll/ojcPYmI9cKMq7fOgKSmRH2zUg+ORFlP1rQYugoETcGkcQg0IBsSMLT8gnYt3UWTW8S8ugtb4aaWVrId14Nc3sk+yDzPBaRX7iM3CQ5uKXPwjeID59RLMjQUFlHjqDSdZBOjXCFRHZbrbZZjS42o4OJAoLvF sgregory@mickey",
        "ssh-rsa AAAAB3NzaC1yc2EAAAADAQABAAABAQDQNBua13LVIG61LNztP9b7k7T+Qg8t22Drhpy17WVwbBH1CPYdn5NR2rXUmfiOa3RhC5Pz6uXsYUJ4xexOUJaFKY3S8h9VaeaPxMyeA8oj9ssZC6tNLqNxqGzKJbHfSzQXofKwBH87e+du34mzqzm2apOMT2JVzxWmTwrl3JWnd2HG0odeVKMNsXLuQFN6jzCeJdLxHpu+dJOL6gJTW5t9AwoJ8jxmwO8xgUbk+7s38VATSuaV/RiIfXfGFv34CT7AY1gRxm1og9jjP6qkFMyZiO6M+lwrJIlHKTOKxw+xc15w/tIssUkeflzAcrkkNGzT8sBL39BoQOo9RTrMD2QL weather-balloon@wesley.iplantcollaborative.org",
        "ssh-rsa AAAAB3NzaC1yc2EAAAABIwAAAQEAo/O1gw1hn7I8sDgKGsIY/704O4/89JFO2AG2Quy9LCS5dO5HL40igFOUBmVkqy9ANPEMslaA5VwzPuP+ojKmDhTzoWc4wmvnCGjnZqaTW/+M+QfPSOKoyAaevKC4/Y2dxevS7eRdbeY5Pvweu5rf/eoCXF4DnGMWJ4C6IPVHy7gYpfZrdeiaYzxus53DvFNr4Dee9Y2jvY8wuS3EvL37DU1AGsv1UAN2IoOKZ9Itxwmhf/ZfnFyqMdebggceWRmpK/U2FuXewKMjoJ+HMWgzESR2Rit+9jGniiIVV3K5JeNmHqfWxu2BLpXDYEalX6l28opaiEbDevirwWmvoaAbDw== dboss"
    ]
    more_keys = get_metadata_keys(metadata)
    sshkeys.extend(more_keys)
    root_ssh_dir = '/root/.ssh'
    mkdir_p(root_ssh_dir)
    run_update_sshkeys(root_ssh_dir, sshkeys)
    global USER_HOME_DIR
    if USER_HOME_DIR != '/root':
        home_ssh_dir = os.path.join(USER_HOME_DIR, '.ssh')
        mkdir_p(home_ssh_dir)
        run_update_sshkeys(home_ssh_dir, sshkeys)


def set_user_home_dir():
    global USER_HOME_DIR
    USER_HOME_DIR = os.path.expanduser("~")
    if not USER_HOME_DIR:
        USER_HOME_DIR = '/root'
    logging.debug("User home directory - %s" % USER_HOME_DIR)


def denyhost_whitelist():
    allow_list = [
        "127.0.0.1",
        "128.196.38.[1-127]",
        "128.196.64.[1-512]",
        "128.196.142.*",
        "128.196.172.[128-255]",
        "150.135.78.*",
        "150.135.93.[128-255]",
        "10.130.5.[128-155]",
        "10.140.65.*",
    ]
    filename = "/var/lib/denyhosts/allowed-hosts"
    dirname = os.path.dirname(filename)
    if not os.path.exists(dirname):
        mkdir_p(dirname)
    if os.path.exists(filename):
        logging.error("Removing existing file: %s" % filename)
        os.remove(filename)
    allowed_hosts_content = "\n".join(allow_list)
    #Don't write if the folder doesn't exist
    if os.path.exists("/var/lib/denyhosts"):
        write_to_file(filename, allowed_hosts_content)
    return


def update_sudoers():
    run_command(['/bin/sed', '-i',
                 "s/^Defaults    requiretty/#Defaults    requiretty/",
                 '/etc/sudoers'])


def ldap_replace():
    run_command(['/bin/sed', '-i',
                 "s/128.196.124.23/ldap.iplantcollaborative.org/",
                 '/etc/ldap.conf'])


def ldap_install():
    #TODO: if not ldap package
    #TODO:     install ldap package
    ldap_replace()


def insert_modprobe():
    run_command(['depmod', '-a'])
    run_command(['modprobe', 'acpiphp'])


#File Operations
def line_in_file(needle, filename):
    found = False
    f = open(filename, 'r')
    for line in f:
        if needle in line:
            found = True
            break
    f.close()
    return found


def text_in_file(filename, text):
    file_contents = read_file(filename)
    if text in file_contents:
        return True
    return False


def read_file(filename):
    try:
        f = open(filename, 'r')
        content = f.read()
        f.close()
        return content
    except Exception, e:
        logging.exception("Error reading file %s" % filename)
        return ""


def write_to_file(filename, text):
    try:
        logging.debug("Text to input: %s" % text)
        f = open(filename, "w")
        f.write(text)
        f.close()
    except Exception, e:
        logging.exception("Failed to write to %s" % filename)


def append_to_file(filename, text):
    try:
        if text_in_file(filename, text):
            return
        f = open(filename, "a")
        f.write("## Atmosphere System\n")
        f.write(text)
        f.write("\n")
        f.write("## End Atmosphere System\n")
        f.close()
    except Exception, e:
        logging.exception("Failed to append to %s" % filename)
        logging.exception("Failed to append text: %s" % text)


def redeploy_atmo_init(user):
    mount_storage()
    start_vncserver(user)
    start_shellinaboxd()


def deploy_atmo_init(user, instance_data, instance_metadata, root_password, vnclicense):
    distro = get_distro()
    logging.debug("Distro - %s" % distro)
    linuxuser = user
    linuxpass = ""
    public_ip = get_public_ip(instance_metadata)
    hostname = get_hostname(instance_metadata)
    set_hostname(hostname, distro)
    instance_metadata['linuxusername'] = linuxuser
    instance_metadata["linuxuserpassword"] = linuxpass
    instance_metadata["linuxuservncpassword"] = linuxpass

    #TODO: Test this is multi-call safe
    update_sshkeys(instance_metadata)
    update_sudoers()

    if not in_sudoers(linuxuser):
        add_sudoers(linuxuser)
    if not in_etc_group('/etc/group', linuxuser):
        add_etc_group(linuxuser)
    #is_updated_test determines if this sensitive file needs
    if not is_updated_test("/etc/ssh/sshd_config"):
        ssh_config(distro)
    if root_password:
        set_root_password(root_password, distro)

    if not is_rhel(distro):
        run_command(['/usr/bin/apt-get', 'update'])
    #else:
    #   run_command(['/usr/bin/yum', 'check-update'])

    mount_storage()
    ldap_install()
    etc_skel_bashrc(linuxuser)
    run_command(['/bin/cp', '-rp',
                 '/etc/skel/.',
                 '/home/%s' % linuxuser])
    run_command(['/bin/chown', '-R',
                 '%s:iplant-everyone' % (linuxuser,),
                 '/home/%s' % linuxuser])
    run_command(['/bin/chmod', 'a+rwxt', '/tmp'])
    run_command(['/bin/chmod', 'a+rx', '/bin/fusermount'])
    run_command(['/bin/chmod', 'u+s', '/bin/fusermount'])
    vnc(linuxuser, distro, vnclicense)
    iplant_files(distro)
    idrop(linuxuser, distro)
    nagios()
    distro_files(distro)
    update_timezone()
    shellinaboxd(distro)
    insert_modprobe()
    denyhost_whitelist()
    modify_rclocal(linuxuser, distro, hostname)
    notify_launched_instance(instance_data, instance_metadata)


def is_executable(full_path):
<<<<<<< HEAD
    return os.path.isfile(full_path) and os.access(full_path, os.X_OK)

=======
    return  os.path.isfile(full_path) and os.access(full_path, os.X_OK)
>>>>>>> d16c2ff2

def run_boot_scripts():
    post_script_dir = "/etc/atmo/post-scripts.d"
    if not os.path.isdir(post_script_dir):
        #Nothing to execute.
        return
    post_script_log_dir = "/var/log/atmo/post-scripts"
    stdout_logfile = os.path.join(post_script_log_dir, "stdout")
    stderr_logfile = os.path.join(post_script_log_dir, "stderr")
    for file_name in os.listdir(post_script_dir):
        full_path = os.path.join(post_script_dir, file_name)
        try:
            if is_executable(full_path):
<<<<<<< HEAD
                logging.info("Executing post-boot script: %s" % full_path)
                output, error = run_command([full_path])
                output_file = open(stdout_logfile, 'a')
                if output_file:
                    output_file.write("--\n%s OUTPUT:\n%s\n" % (full_path, output))
                    output_file.close()
                output_file = open(stderr_logfile, 'a')
                if output_file:
                    output_file.write("--\n%s ERROR:\n%s\n" % (full_path, error))
                    output_file.close()
=======
                output, error = run_command([full_path])
                with open(stdout_logfile,'a') as output_file:
                    output_file.write("--\n%s OUTPUT:\n%s\n" % (full_path, output))
                with open(stderr_logfile,'a') as output_file:
                    output_file.write("--\n%s ERROR:\n%s\n" % (full_path, error))
>>>>>>> d16c2ff2
        except Exception, exc:
            logging.exception("Exception executing/logging the file: %s"
                              % full_path)


def add_zsh():
    if os.path.exists("/bin/zsh") and not os.path.exists("/usr/bin/zsh"):
        run_command(['ln', '-s', '/bin/zsh', '/usr/bin/zsh'])


def main(argv):
    init_logs('/var/log/atmo/atmo_init_full.log')
    instance_data = {"atmosphere": {}}
    service_type = None
    instance_service_url = None
    instance_service_url = None
    server = None
    root_password = None
    user_id = None
    redeploy = False
    vnclicense = None
    try:
        opts, args = getopt.getopt(
            argv,
            "rt:u:s:i:T:N:v:",
            ["redeploy", "service_type=", "service_url=", "server=", "user_id=", "token=",
             "name=", "vnc_license=", "root_password="])
    except getopt.GetoptError:
        logging.error("Invalid arguments provided.")
        sys.exit(2)
    for opt, arg in opts:
        if opt in ("-t", "--service_type"):
            instance_data["atmosphere"]["service_type"] = arg
            service_type = arg
        elif opt in ("-T", "--token"):
            instance_data["atmosphere"]["instance_token"] = arg
            instance_token = arg
        elif opt in ("-N", "--name"):
            instance_data["atmosphere"]["name"] = arg
            instance_token = arg
        elif opt in ("-u", "--service_url"):
            instance_data["atmosphere"]["instance_service_url"] = arg
            instance_service_url = arg
        elif opt in ("-s", "--server"):
            instance_data["atmosphere"]["server"] = arg
            global ATMOSERVER
            ATMOSERVER = arg
            server = arg
        elif opt in ("-i", "--user_id"):
            instance_data["atmosphere"]["userid"] = arg
            user_id = arg
        elif opt in ("-v", "--vnc_license"):
            vnclicense = arg
        elif opt in ("-r", "--redeploy"):
            redeploy = True
        elif opt in ("--root_password"):
            root_password = arg
        elif opt == '-d':
            global _debug
            _debug = 1
            logging.setLevel(logging.DEBUG)

    #TODO: What is this line for?
    source = "".join(args)
    logging.debug("Atmoserver - %s" % ATMOSERVER)
    logging.debug("Atmosphere init parameters- %s" % instance_data)
    global ATMO_INIT_FILES
<<<<<<< HEAD
    ATMO_INIT_FILES = "%s/init_files" % ATMOSERVER
=======
    ATMO_INIT_FILES = "%s/api/v1/init_files" % ATMOSERVER
>>>>>>> d16c2ff2
    logging.debug("Atmosphere init files location- %s" % ATMO_INIT_FILES)
    set_user_home_dir()
    add_zsh()
    if redeploy:
        redeploy_atmo_init(user_id)
    else:
        instance_metadata = get_metadata()
        logging.debug("Instance metadata - %s" % instance_metadata)
        deploy_atmo_init(user_id, instance_data, instance_metadata, root_password, vnclicense)
    logging.info("Atmo Init Completed.. Checking for boot scripts.")
    run_boot_scripts()


if __name__ == "__main__":
    main(sys.argv[1:])<|MERGE_RESOLUTION|>--- conflicted
+++ resolved
@@ -577,8 +577,6 @@
         "/usr/local/bin/atmo_check_idle.py",
         match_hash="ab37a256e15ef5f529b4f4811f78174265eb7aa0")
     run_command(["/bin/chmod", "a+x", "/usr/local/bin/atmo_check_idle.py"])
-<<<<<<< HEAD
-=======
 
     run_command(["/bin/mkdir", "-p", "/opt/irodsidrop"])
     download_file("http://www.iplantc.org/sites/default/files/irods/idrop.jar",
@@ -589,7 +587,7 @@
         + "idroprun.sh.txt", "/opt/irodsidrop/idroprun.sh",
         match_hash="0e9cec8ce1d38476dda1646631a54f6b2ddceff5")
     run_command(['/bin/chmod', 'a+x', '/opt/irodsidrop/idroprun.sh'])
->>>>>>> d16c2ff2
+
     download_file('%s/%s/iplant_backup.sh'
                   % (ATMO_INIT_FILES, SCRIPT_VERSION),
                   "/usr/local/bin/iplant_backup",
@@ -1063,12 +1061,7 @@
 
 
 def is_executable(full_path):
-<<<<<<< HEAD
     return os.path.isfile(full_path) and os.access(full_path, os.X_OK)
-
-=======
-    return  os.path.isfile(full_path) and os.access(full_path, os.X_OK)
->>>>>>> d16c2ff2
 
 def run_boot_scripts():
     post_script_dir = "/etc/atmo/post-scripts.d"
@@ -1082,24 +1075,11 @@
         full_path = os.path.join(post_script_dir, file_name)
         try:
             if is_executable(full_path):
-<<<<<<< HEAD
-                logging.info("Executing post-boot script: %s" % full_path)
-                output, error = run_command([full_path])
-                output_file = open(stdout_logfile, 'a')
-                if output_file:
-                    output_file.write("--\n%s OUTPUT:\n%s\n" % (full_path, output))
-                    output_file.close()
-                output_file = open(stderr_logfile, 'a')
-                if output_file:
-                    output_file.write("--\n%s ERROR:\n%s\n" % (full_path, error))
-                    output_file.close()
-=======
                 output, error = run_command([full_path])
                 with open(stdout_logfile,'a') as output_file:
                     output_file.write("--\n%s OUTPUT:\n%s\n" % (full_path, output))
                 with open(stderr_logfile,'a') as output_file:
                     output_file.write("--\n%s ERROR:\n%s\n" % (full_path, error))
->>>>>>> d16c2ff2
         except Exception, exc:
             logging.exception("Exception executing/logging the file: %s"
                               % full_path)
@@ -1167,11 +1147,7 @@
     logging.debug("Atmoserver - %s" % ATMOSERVER)
     logging.debug("Atmosphere init parameters- %s" % instance_data)
     global ATMO_INIT_FILES
-<<<<<<< HEAD
-    ATMO_INIT_FILES = "%s/init_files" % ATMOSERVER
-=======
     ATMO_INIT_FILES = "%s/api/v1/init_files" % ATMOSERVER
->>>>>>> d16c2ff2
     logging.debug("Atmosphere init files location- %s" % ATMO_INIT_FILES)
     set_user_home_dir()
     add_zsh()
