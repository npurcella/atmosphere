--- conflicted
+++ resolved
@@ -64,13 +64,8 @@
 		}, 1500);
 
 		this.rendered = true;
-<<<<<<< HEAD
-		//if (this.model.get('state').indexOf('-') != -1 && Atmo.profile.get('selected_identity').get('provider_id') == 2)
-		if (this.model.get('state').indexOf('-') != -1 && Atmo.providers.get(Atmo.profile.get('selected_identity').get('provider_id')).get('type').toLowerCase() == "openstack")
-=======
 
 		if (this.model.get('state').indexOf('-') != -1)
->>>>>>> ad435d5f
 			this.trigger_transition();
 
 		return this;
@@ -162,12 +157,7 @@
 		}
 
 		// Now, deal with task states -- initialize task format: 'state - task' 
-<<<<<<< HEAD
-		//if (this.model.get('state').indexOf('-') != -1 && Atmo.profile.get('selected_identity').get('provider_id') == 2) {
-		if (this.model.get('state').indexOf('-') != -1 && Atmo.providers.get(Atmo.profile.get('selected_identity').get('provider_id')).get('type').toLowerCase() == "openstack") {
-=======
 		if (this.model.get('state').indexOf('-') != -1) {
->>>>>>> ad435d5f
 			this.add_instance_task();
 
 			setTimeout(function() {
