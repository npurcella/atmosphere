from core.models import Instance
from api.v2.serializers.details import InstanceSerializer
from core.query import only_current

from api.v1.views.instance import Instance as V1Instance

from api.v2.serializers.details import InstanceSerializer
from api.v2.views.base import AuthViewSet


class InstanceViewSet(AuthViewSet):

    """
    API endpoint that allows providers to be viewed or edited.
    """

    queryset = Instance.objects.all()
    serializer_class = InstanceSerializer
    filter_fields = ('created_by__id', 'projects')
    http_method_names = ['get', 'put', 'patch', 'head', 'options', 'trace']

    def list(self, request, *args, **kwargs):
        return super(InstanceViewSet, self).list(request, *args, **kwargs)

    def get_queryset(self):
        """
        Filter projects by current user.
        """
        user = self.request.user
<<<<<<< HEAD
        identity_ids = user.current_identities.values_list('id',flat=True)
        if 'archived' in self.request.QUERY_PARAMS:
            return Instance.objects.filter(created_by_identity__in=identity_ids)
        return Instance.objects.filter(only_current(), created_by_identity__in=identity_ids)
=======
        qs = Instance.objects.filter(created_by=user)
        if 'archived' in self.request.query_params:
            return qs
        # Return current results
        return qs.filter(only_current())
>>>>>>> 48319d5f

    def perform_destroy(self, instance):
        return V1Instance().delete(self.request,
                                   instance.provider_alias,
                                   instance.created_by_identity.uuid,
                                   instance.id)<|MERGE_RESOLUTION|>--- conflicted
+++ resolved
@@ -27,18 +27,11 @@
         Filter projects by current user.
         """
         user = self.request.user
-<<<<<<< HEAD
         identity_ids = user.current_identities.values_list('id',flat=True)
+        qs = Instance.objects.filter(created_by_identity__in=identity_ids)
         if 'archived' in self.request.QUERY_PARAMS:
-            return Instance.objects.filter(created_by_identity__in=identity_ids)
-        return Instance.objects.filter(only_current(), created_by_identity__in=identity_ids)
-=======
-        qs = Instance.objects.filter(created_by=user)
-        if 'archived' in self.request.query_params:
             return qs
-        # Return current results
         return qs.filter(only_current())
->>>>>>> 48319d5f
 
     def perform_destroy(self, instance):
         return V1Instance().delete(self.request,
