--- conflicted
+++ resolved
@@ -46,17 +46,11 @@
         Filter projects by current user.
         """
         user = self.request.user
-<<<<<<< HEAD
-        if 'archived' in self.request.query_params:
-            return Instance.objects.filter(created_by=user)
-        return Instance.objects.filter(only_current(), created_by=user)
-=======
         qs = Instance.objects.filter(created_by=user)
         if 'archived' in self.request.query_params:
             return qs
         # Return current results
         return qs.filter(only_current())
->>>>>>> fe847ac0
 
     def perform_destroy(self, instance):
         try:
