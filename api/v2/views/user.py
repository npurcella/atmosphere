--- conflicted
+++ resolved
@@ -11,11 +11,7 @@
 class MinLengthRequiredSearchFilter(SearchFilter):
     def filter_queryset(self, request, queryset, view):
         search_fields = getattr(view, 'search_fields', None)
-<<<<<<< HEAD
-        min_length = getattr(view, 'min_search_length', 3)
-=======
         min_length = getattr(view, 'min_search_length', 1)
->>>>>>> 9e820b71
         if not search_fields:
             return queryset
         orm_lookups = [self.construct_search(six.text_type(search_field))
@@ -44,9 +40,4 @@
     serializer_class = UserSerializer
     filter_backends = (MinLengthRequiredSearchFilter,)
     http_method_names = ['get', 'head', 'options', 'trace']
-<<<<<<< HEAD
-    search_fields = ('^username',)  # NOTE: ^ == Startswith searching
-    min_search_length = 2
-=======
-    search_fields = ('^username',)  # NOTE: ^ == Startswith searching
->>>>>>> 9e820b71
+    search_fields = ('^username',)  # NOTE: ^ == Startswith searching