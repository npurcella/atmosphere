--- conflicted
+++ resolved
@@ -16,23 +16,14 @@
     """
     serializer_class = ImageSerializer
     filter_fields = ('created_by__username', 'tags__name')
-<<<<<<< HEAD
     search_fields = ('id', 'name', 'versions__description', 'tags__name', 'tags__description', 'created_by__username')
     permission_classes = (IsAuthenticatedOrReadOnly,)
-=======
-    search_fields = ('name', 'description', 'tags__name',
-                     'tags__description', 'created_by__username')
->>>>>>> 7cd88c15
     http_method_names = ['get', 'head', 'options', 'trace']
 
     def get_queryset(self):
         request_user = self.request.user
-<<<<<<< HEAD
-        public_image_set = Image.objects.filter(only_current(), only_current_machines(), private=False).order_by('-start_date')
-=======
         public_image_set = Image.objects.filter(
             only_current(), private=False).order_by('-start_date')
->>>>>>> 7cd88c15
         if type(request_user) == AnonymousUser:
             # Anonymous users can only see PUBLIC applications
             # (& their respective images on PUBLIC providers)
@@ -45,16 +36,8 @@
             # been EXPLICITLY shared with me
             privately_shared = Image.objects.filter(
                 only_current_machines(),
-<<<<<<< HEAD
                 versions__machines__members__id__in=
                     request_user.group_set.values('id'))
             return (public_image_set | my_images | privately_shared).distinct()
-=======
-                providermachine__members__id__in=request_user
-                .group_set.values('id'))
-            return (public_image_set |
-                    my_images |
-                    privately_shared).distinct()
->>>>>>> 7cd88c15
         else:
             return Image.objects.none()