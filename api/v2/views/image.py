--- conflicted
+++ resolved
@@ -54,14 +54,9 @@
     filter_backends = (filters.DjangoFilterBackend, filters.SearchFilter, BookmarkedFilterBackend)
     filter_class = ImageFilter
     search_fields = ('id', 'name', 'versions__change_log', 'tags__name',
-<<<<<<< HEAD
-                     'versions__machines__instance_source__provider__location',
-                     'tags__description', 'created_by__username')
-=======
                      'tags__description', 'created_by__username',
                      'versions__machines__instance_source__identifier',
                      'versions__machines__instance_source__provider__location')
->>>>>>> 482b32dc
 
     def get_queryset(self):
         request_user = self.request.user
