<<<<<<< HEAD
=======
from django.db.models import Q
from django.utils import timezone

from rest_framework import viewsets

>>>>>>> 1b704cee
from core.models import ProjectVolume

from api.v2.serializers.details import ProjectVolumeSerializer
from api.v2.views.base import AuthViewSet


class ProjectVolumeViewSet(AuthViewSet):
    """
    API endpoint that allows instance actions to be viewed or edited.
    """

    queryset = ProjectVolume.objects.all()
    serializer_class = ProjectVolumeSerializer
    filter_fields = ('project__id',)

    def get_queryset(self):
        """
        Filter out tags for deleted volumes
        """
        user = self.request.user
        now = timezone.now()
        return ProjectVolume.objects.filter(
            Q(volume__instance_source__end_date__gt=now)
            | Q(volume__instance_source__end_date__isnull=True),
            Q(volume__instance_source__provider__end_date__gt=now)
            | Q(volume__instance_source__provider__end_date__isnull=True),
            volume__instance_source__provider__active=True,
            volume__instance_source__start_date__lt=now,
            volume__instance_source__provider__start_date__lt=now,
            volume__instance_source__created_by=user)<|MERGE_RESOLUTION|>--- conflicted
+++ resolved
@@ -1,11 +1,6 @@
-<<<<<<< HEAD
-=======
 from django.db.models import Q
 from django.utils import timezone
 
-from rest_framework import viewsets
-
->>>>>>> 1b704cee
 from core.models import ProjectVolume
 
 from api.v2.serializers.details import ProjectVolumeSerializer
