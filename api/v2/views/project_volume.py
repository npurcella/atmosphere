from django.db.models import Q
from django.utils import timezone

from core.models import ProjectVolume

from api.v2.serializers.details import ProjectVolumeSerializer
from api.v2.views.base import AuthViewSet


class ProjectVolumeViewSet(AuthViewSet):
    """
    API endpoint that allows instance actions to be viewed or edited.
    """

    queryset = ProjectVolume.objects.all()
    serializer_class = ProjectVolumeSerializer
    filter_fields = ('project__id',)

    def get_queryset(self):
        """
        Filter out tags for deleted volumes
        """
        user = self.request.user
        now = timezone.now()
        return ProjectVolume.objects.filter(
<<<<<<< HEAD
            Q(volume__instance_source__end_date__gt=now) |
            Q(volume__instance_source__end_date__isnull=True),
            Q(volume__instance_source__provider__end_date__gt=now) |
            Q(volume__instance_source__provider__end_date__isnull=True),
            volume__instance_source__created_by=user,
            volume__instance_source__provider__active=True,
            volume__instance_source__start_date__lt=now,
            volume__instance_source__provider__start_date__lt=now)
=======
            Q(volume__instance_source__end_date__gt=now)
            | Q(volume__instance_source__end_date__isnull=True),
            Q(volume__instance_source__provider__end_date__gt=now)
            | Q(volume__instance_source__provider__end_date__isnull=True),
            volume__instance_source__provider__active=True,
            volume__instance_source__start_date__lt=now,
            volume__instance_source__provider__start_date__lt=now,
            volume__instance_source__created_by=user)
>>>>>>> 9ee51953
<|MERGE_RESOLUTION|>--- conflicted
+++ resolved
@@ -22,17 +22,8 @@
         """
         user = self.request.user
         now = timezone.now()
+        #TODO: Refactor -- core.query
         return ProjectVolume.objects.filter(
-<<<<<<< HEAD
-            Q(volume__instance_source__end_date__gt=now) |
-            Q(volume__instance_source__end_date__isnull=True),
-            Q(volume__instance_source__provider__end_date__gt=now) |
-            Q(volume__instance_source__provider__end_date__isnull=True),
-            volume__instance_source__created_by=user,
-            volume__instance_source__provider__active=True,
-            volume__instance_source__start_date__lt=now,
-            volume__instance_source__provider__start_date__lt=now)
-=======
             Q(volume__instance_source__end_date__gt=now)
             | Q(volume__instance_source__end_date__isnull=True),
             Q(volume__instance_source__provider__end_date__gt=now)
@@ -40,5 +31,4 @@
             volume__instance_source__provider__active=True,
             volume__instance_source__start_date__lt=now,
             volume__instance_source__provider__start_date__lt=now,
-            volume__instance_source__created_by=user)
->>>>>>> 9ee51953
+            volume__instance_source__created_by=user)