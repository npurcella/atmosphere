from core.models import Allocation
from core.models import Quota

from rest_framework import serializers
from api.v2.serializers.fields.base import UUIDHyperlinkedIdentityField


class QuotaSerializer(serializers.HyperlinkedModelSerializer):
    url = UUIDHyperlinkedIdentityField(
        view_name='api:v2:quota-detail',
    )

    def validate_cpu(self, value):
        return self._is_positive_int('cpu', value)

    def validate_memory(self, value):
        return self._is_positive_int('memory', value)

    def validate_storage(self, value):
        return self._is_positive_int('storage', value)

    def validate_storage_count(self, value):
        return self._is_positive_int('storage_count', value)

    def _is_positive_int(self, key, value):
        if type(value) != int or value < 1:
            raise serializers.ValidationError(
                "Value of %s should be >= 1" % key)
        return value

    class Meta:
        model = Quota
        fields = (
<<<<<<< HEAD
            'id',
            'uuid',
            'url',
            'cpu',
            'memory',
            'storage',
            'storage_count',
            'suspended_count')


class AllocationSerializer(serializers.HyperlinkedModelSerializer):
    url = UUIDHyperlinkedIdentityField(
        view_name='api:v2:allocation-detail',
    )

    def validate_delta(self, value):
        return self._is_integer('delta', value)

    def validate_threshold(self, value):
        return self._is_positive_int('threshold', value)

    def _is_positive_int(self, key, value):
        if type(value) != int or value < 1:
            raise serializers.ValidationError(
                "Value of %s should be >= 1" % key)
        return value

    def _is_integer(self, key, value):
        if type(value) != int:
            raise serializers.ValidationError(
                "Value of %s should be an integer." % key)
        return value

    class Meta:
        model = Allocation
        fields = ('id', 'uuid', 'url', 'threshold', 'delta')
=======
            'id', 'uuid', 'url',
            #general
            'cpu', 'memory', 'storage',
            # compute
            'instance_count',
            # volume
            'snapshot_count', 'storage_count',
            # networking
            'floating_ip_count', 'port_count',
            )
>>>>>>> a2b4714f
<|MERGE_RESOLUTION|>--- conflicted
+++ resolved
@@ -31,15 +31,16 @@
     class Meta:
         model = Quota
         fields = (
-<<<<<<< HEAD
-            'id',
-            'uuid',
-            'url',
-            'cpu',
-            'memory',
-            'storage',
-            'storage_count',
-            'suspended_count')
+            'id', 'uuid', 'url',
+            # general
+            'cpu', 'memory', 'storage',
+            # compute
+            'instance_count',
+            # volume
+            'snapshot_count', 'storage_count',
+            # networking
+            'floating_ip_count', 'port_count',
+            )
 
 
 class AllocationSerializer(serializers.HyperlinkedModelSerializer):
@@ -67,16 +68,4 @@
 
     class Meta:
         model = Allocation
-        fields = ('id', 'uuid', 'url', 'threshold', 'delta')
-=======
-            'id', 'uuid', 'url',
-            #general
-            'cpu', 'memory', 'storage',
-            # compute
-            'instance_count',
-            # volume
-            'snapshot_count', 'storage_count',
-            # networking
-            'floating_ip_count', 'port_count',
-            )
->>>>>>> a2b4714f
+        fields = ('id', 'uuid', 'url', 'threshold', 'delta')