--- conflicted
+++ resolved
@@ -111,13 +111,8 @@
     def validate(self, data):
 
         # set the parent machine
-<<<<<<< HEAD
-        parent_machine = ProviderMachine.objects.get(identifier=data['instance'].source_id,
-                                                     provider=data['instance'].provider)
-=======
         parent_machine = ProviderMachine.objects.get(instance_source__id=data['instance'].source_id,
                                                      instance_source__provider=data['instance'].provider)
->>>>>>> d95baa95
         data['parent_machine'] = parent_machine
 
         # make sure user has access to the new provider
