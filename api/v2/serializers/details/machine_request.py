from rest_framework import exceptions, serializers
from core.models import ApplicationVersion, ProviderMachine, Group, BootScript, Provider, License, Instance, MachineRequest, Identity, AtmosphereUser as User, IdentityMembership
from core.models.status_type import StatusType
from api.v2.serializers.summaries import (
    AllocationSummarySerializer,
    ImageVersionSummarySerializer,
    BootScriptSummarySerializer,
    IdentitySummarySerializer,
    GroupSummarySerializer,
    InstanceSummarySerializer,
    LicenseSummarySerializer,
    UserSummarySerializer,
    ProviderSummarySerializer,
    ProviderMachineSummarySerializer,
    QuotaSummarySerializer,
    UserSummarySerializer,
    StatusTypeSummarySerializer
)
from api.v2.serializers.fields import (
    ProviderMachineRelatedField, ModelRelatedField)
from api.v2.serializers.fields.base import UUIDHyperlinkedIdentityField
from api.validators import NoSpecialCharacters

class UserRelatedField(serializers.PrimaryKeyRelatedField):

    def get_queryset(self):
        return User.objects.all()

    def to_representation(self, value):
        user = User.objects.get(pk=value.pk)
        serializer = UserSummarySerializer(user, context=self.context)
        return serializer.data

class InstanceRelatedField(serializers.RelatedField):
    
    def get_queryset(self):
        return Instance.objects.all()

    def to_representation(self, value):
        instance = Instance.objects.get(pk=value.pk)
        serializer = InstanceSummarySerializer(instance, context=self.context)
        return serializer.data


class ProviderRelatedField(serializers.RelatedField):

    def get_queryset(self):
        return Provider.objects.all()
    
    def to_representation(self, value):
        provider = Provider.objects.get(id=value.id)
        serializer = ProviderSummarySerializer(provider, context=self.context)
        return serializer.data


class IdentityRelatedField(serializers.RelatedField):

    def get_queryset(self):
        return Identity.objects.all()

    def to_representation(self, value):
        identity = Identity.objects.get(pk=value.pk)
        serializer = IdentitySummarySerializer(identity, context=self.context)
        return serializer.data

    def to_internal_value(self, data):
        queryset = self.get_queryset()
        if isinstance(data, dict):
            identity = data.get("id", None)
        else:
            identity = data
        try:
            return queryset.get(id=identity)
        except:
            raise exceptions.ValidationError(
                "Identity with id '%s' does not exist."
                % identity
            )


class StatusTypeRelatedField(serializers.RelatedField):

    def get_queryset(self):
        return StatusType.objects.all()

    def to_representation(self, value):
        status_type = StatusType.objects.get(pk=value.pk)
        serializer = StatusTypeSummarySerializer(
            status_type,
            context=self.context)
        return serializer.data

    def to_internal_value(self, data):
        queryset = self.get_queryset()
        if isinstance(data, dict):
            identity = data.get("id", None)
        else:
            identity = data

        try:
            return queryset.get(id=identity)
        except:
            raise exceptions.ValidationError(
                "StatusType with id '%s' does not exist."
                % identity
            )


class MachineRequestSerializer(serializers.HyperlinkedModelSerializer):
    
    def validate(self, data):

        # set the parent machine
        parent_machine = ProviderMachine.objects.get(instance_source__id=data['instance'].source_id,
                                                     instance_source__provider=data['instance'].provider)
        data['parent_machine'] = parent_machine

        # make sure user has access to the new provider
        user = data['new_machine_owner']
        provider = data['new_machine_provider']
        queryset = user.identity_set.filter(provider = provider)
        if not queryset.exists():
            raise exceptions.ValidationError(
                "User %s does not have access to provider %s."
                % (user.username, provider)
            )

        # make sure provider has imaging enabled
        if not provider.active:
            raise exceptions.ValidationError(
                "Provider %s does not allow imaging."
                % (provider)
            )

        # TODO: make sure user has access to parent machine

        return data

    uuid = serializers.CharField(read_only=True)
    identity = IdentityRelatedField(source='membership.identity',
                                    queryset=Identity.objects.none())
    instance = ModelRelatedField(
        queryset=Instance.objects.all(),
        serializer_class=InstanceSummarySerializer,
        style={'base_template': 'input.html'})
    status = StatusTypeRelatedField(queryset=StatusType.objects.none(),
                                    allow_null=True,
                                    required=False)
    admin_message = serializers.CharField(read_only=True)
    parent_machine = ModelRelatedField(
       required = False, 
       lookup_field="uuid",
       queryset=ProviderMachine.objects.all(),
       serializer_class=ProviderMachineSummarySerializer,
       style={'base_template': 'input.html'})

    new_application_name = serializers.CharField(validators=[NoSpecialCharacters('!"#$%&\'*+,/;<=>?@[\\]^_`{|}~')])
    new_application_description = serializers.CharField()
    old_status = serializers.CharField(required = False)
    new_application_visibility = serializers.CharField()
    access_list = serializers.CharField(allow_blank=True)
    iplant_sys_files = serializers.CharField(allow_blank=True)
    installed_software = serializers.CharField()
    exclude_files = serializers.CharField(allow_blank=True)
    new_version_name = serializers.CharField()
    new_version_change_log = serializers.CharField(required=False, allow_blank=True)
    new_version_tags = serializers.CharField(required=False, allow_blank=True)
    new_version_memory_min = serializers.CharField()
    new_version_cpu_min = serializers.CharField()
    new_version_allow_imaging = serializers.BooleanField()
    new_version_forked = serializers.BooleanField()
    new_version_licenses = ModelRelatedField(
        many=True,
        queryset=License.objects.all(),
        serializer_class=LicenseSummarySerializer,
        style={'base_template': 'input.html'},
        required=False)
    new_version_scripts = ModelRelatedField(
        many=True,
        queryset=BootScript.objects.all(),
        serializer_class=BootScriptSummarySerializer,
        style={'base_template': 'input.html'},
        required=False)
    new_version_membership = ModelRelatedField(
        many=True,
        queryset=Group.objects.all(),
        serializer_class=GroupSummarySerializer,
        style={'base_template':'input.html'},
        required=False)
    new_machine_provider = ModelRelatedField(
        queryset=Provider.objects.all(),
        serializer_class=ProviderSummarySerializer,
        style={'base_template':'input.html'})
    new_machine_owner = ModelRelatedField(
        queryset=User.objects.all(),
        serializer_class = UserSummarySerializer,
        style={'base_template':'input.html'})
    start_date = serializers.DateTimeField(read_only=True)
    end_date = serializers.DateTimeField(read_only=True)
    new_machine = ModelRelatedField(
        required = False,
        queryset = ProviderMachine.objects.all(),
        serializer_class = ProviderMachineSummarySerializer,
        style = {'base_template':'input.html'})
    new_application_version = ImageVersionSummarySerializer(read_only=True)
    url = UUIDHyperlinkedIdentityField(
        view_name='api:v2:machinerequest-detail',
    )

    class Meta:
        model = MachineRequest
        fields = (
            'id',
            'uuid',
            'url',
            'instance',
            'identity',
            'status',
            'old_status',
            'parent_machine',
            'admin_message',
            'new_application_name',
            'new_application_description',
            'new_application_visibility',
            'access_list',
            'iplant_sys_files',
            'installed_software',
            'exclude_files',
            'new_version_name',
            'new_version_change_log',
            'new_version_tags',
            'new_version_memory_min',
            'new_version_cpu_min',
            'new_version_allow_imaging',
            'new_version_forked',
            'new_version_licenses',
            'new_version_scripts',
            'new_version_membership',
            'new_machine_provider',
            'new_machine_owner',
            'start_date',
            'end_date',
            'new_machine',
            'new_application_version'
        )


class UserMachineRequestSerializer(serializers.HyperlinkedModelSerializer):

    uuid = serializers.CharField(read_only=True)
    instance = ModelRelatedField(
        queryset=Instance.objects.all(),
        serializer_class=InstanceSummarySerializer,
        style={'base_template': 'input.html'})
    status = StatusTypeRelatedField(queryset=StatusType.objects.none(),
                                    allow_null=True,
                                    required=False)
    old_status = serializers.CharField(required = False)
    new_version_tags = serializers.CharField(required=False, allow_blank=True)
    new_version_change_log = serializers.CharField(required=False, allow_blank=True)
    new_version_memory_min = serializers.CharField()
    new_version_cpu_min = serializers.CharField()
    new_application_name = serializers.CharField(validators=[NoSpecialCharacters('!"#$%&\'*+,/;<=>?@[\\]^`{|}~')])
    new_application_version = ImageVersionSummarySerializer(read_only=True)
    new_application_visibility = serializers.CharField()
    admin_message = serializers.CharField(read_only=True)
    access_list = serializers.CharField(allow_blank=True)
    url = UUIDHyperlinkedIdentityField(
        view_name='api:v2:machinerequest-detail',
    )
    #FIXME: tags are missing here.
    # version change log is missing
    # 
    class Meta:
        model = MachineRequest
        fields = (
            'id',
            'uuid',
            'url',
            'instance',
            'status',
            'old_status',
            'new_version_tags',
<<<<<<< HEAD
=======
            'new_version_change_log',
>>>>>>> 482b32dc
            'admin_message',
            'new_application_name',
            'new_application_version',
            'new_application_visibility',
            'new_version_memory_min',
            'new_version_cpu_min',
            'access_list',

        )<|MERGE_RESOLUTION|>--- conflicted
+++ resolved
@@ -281,10 +281,7 @@
             'status',
             'old_status',
             'new_version_tags',
-<<<<<<< HEAD
-=======
             'new_version_change_log',
->>>>>>> 482b32dc
             'admin_message',
             'new_application_name',
             'new_application_version',
