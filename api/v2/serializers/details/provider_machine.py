from core.models import ProviderMachine
from rest_framework import serializers
from api.v2.serializers.summaries import ImageSummarySerializer, ImageVersionSummarySerializer, ProviderSummarySerializer, UserSummarySerializer, LicenseSerializer


class ProviderMachineSerializer(serializers.HyperlinkedModelSerializer):
    uuid = serializers.ReadOnlyField(source='instance_source.identifier')
    #Will eventually be moved OUT of this serializer.
    image = ImageSummarySerializer(source='application_version.application')
    allow_imaging = serializers.ReadOnlyField(source='application_version.allow_imaging')
    # Will replace stuff above it
    version = ImageVersionSummarySerializer(source='application_version')
    provider = ProviderSummarySerializer(source='instance_source.provider')
    created_by = UserSummarySerializer(source='instance_source.created_by')
    start_date = serializers.DateTimeField(source='instance_source.start_date')
    end_date = serializers.DateTimeField(source='instance_source.end_date')
    licenses = LicenseSerializer(many=True, read_only=True) #NEW
    members = serializers.SlugRelatedField(slug_field='name', read_only=True, many=True) #NEW
    

    class Meta:
        model = ProviderMachine
<<<<<<< HEAD
        view_name = 'api_v2:providermachine-detail'
        fields = ('id', 'uuid', 'url', 'image', 'provider',
                'licenses', 'members', 'allow_imaging', 'version',
                'created_by', 'start_date', 'end_date')

    #def create(self, validated_data):
    #    return ProviderMachine(**validated_data)

    def update(self, instance, validated_data):
        if 'instance_source' in validated_data:
            source = instance.instance_source
            source_data = validated_data.pop('instance_source')
            for key, val in source_data.items():
                setattr(source, key, val)
            source.save()
        for (key, val) in validated_data.items():
            setattr(instance, key, val)
        instance.save()
        return instance
=======
        view_name = 'api:v2:providermachine-detail'
        fields = ('id', 'uuid', 'url', 'image', 'provider', 'created_by', 'start_date', 'end_date')
>>>>>>> c7f3e722
<|MERGE_RESOLUTION|>--- conflicted
+++ resolved
@@ -20,14 +20,13 @@
 
     class Meta:
         model = ProviderMachine
-<<<<<<< HEAD
-        view_name = 'api_v2:providermachine-detail'
+        view_name = 'api:v2:providermachine-detail'
         fields = ('id', 'uuid', 'url', 'image', 'provider',
                 'licenses', 'members', 'allow_imaging', 'version',
                 'created_by', 'start_date', 'end_date')
 
     #def create(self, validated_data):
-    #    return ProviderMachine(**validated_data)
+    #    raise Exception("To create a new 'ProviderMachine', you should POST to MachineRequest")
 
     def update(self, instance, validated_data):
         if 'instance_source' in validated_data:
@@ -39,8 +38,4 @@
         for (key, val) in validated_data.items():
             setattr(instance, key, val)
         instance.save()
-        return instance
-=======
-        view_name = 'api:v2:providermachine-detail'
-        fields = ('id', 'uuid', 'url', 'image', 'provider', 'created_by', 'start_date', 'end_date')
->>>>>>> c7f3e722
+        return instance