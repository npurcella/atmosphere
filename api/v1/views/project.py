--- conflicted
+++ resolved
@@ -11,6 +11,7 @@
 
 from core.models.group import Group, get_user_group
 from core.models.project import Project
+from core.models.provider import Provider
 from core.query import only_current
 
 from api import failure_response
@@ -143,28 +144,6 @@
         return response
 
 
-<<<<<<< HEAD
-class ProjectApplicationList(AuthAPIView):
-
-    def get(self, request, project_uuid):
-        user = request.user
-        group = get_user_group(user.username)
-        project = get_group_project(group, project_uuid)
-        if not project:
-            return Response("Project with ID=%s does not "
-                            "exist" % project_uuid,
-                            status=status.HTTP_400_BAD_REQUEST)
-        # TODO: Check that you have permission!
-        applications = project.applications.filter(only_current())
-        serialized_data = ApplicationSerializer(
-            applications, many=True,
-            context={"request": request}).data
-        response = Response(serialized_data)
-        return response
-
-
-=======
->>>>>>> ec0b499e
 class ProjectInstanceList(AuthAPIView):
 
     def get(self, request, project_uuid):
