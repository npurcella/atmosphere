"""
Atmosphere service machine rest api.

"""
import os

from django.core.paginator import Paginator,\
    PageNotAnInteger, EmptyPage
from django.core.exceptions import ObjectDoesNotExist
from django.db.models import Q

from rest_framework.pagination import PageNumberPagination
from rest_framework.response import Response
from rest_framework import status

from libcloud.common.types import InvalidCredsError, MalformedResponseError
from socket import error as socket_error

from rtwo.exceptions import ConnectionFailure
from threepio import logger

from core.exceptions import ProviderNotActive
from core.models.license import License
from core.models.identity import Identity
from core.models.machine import compare_core_machines, filter_core_machine,\
    update_application_owner, convert_esh_machine, ProviderMachine

from service.driver import prepare_driver
from service.machine import update_machine_metadata
from service.search import search, CoreSearchProvider

<<<<<<< HEAD
from api import invalid_provider_identity, failure_response, invalid_creds, malformed_response, connection_failure
=======
from api.exceptions import (
    invalid_creds, malformed_response, connection_failure,
    failure_response, inactive_provider)
>>>>>>> bc6b8bf4
from api.pagination import OptionalPagination
from api.renderers import JPEGRenderer, PNGRenderer
from api.v1.serializers import ProviderMachineSerializer,\
    LicenseSerializer
from api.v1.views.base import AuthAPIView, AuthListAPIView


def provider_filtered_machines(request, provider_uuid,
                               identity_uuid, request_user=None):
    """
    Return all filtered machines. Uses the most common,
    default filtering method.
    """
<<<<<<< HEAD
    identity = Identity.objects.filter(uuid=identity_uuid)
    if not identity:
        raise ObjectDoesNotExist()

    try:
        esh_driver = prepare_driver(request, provider_uuid, identity_uuid)
    except Exception:
        # TODO: Observe the change of 'Fail loudly' here
        # and clean up the noise, rather than hide it.
        logger.exception(
            "Driver could not be prepared - Provider: %s , Identity: %s"
            % (provider_uuid, identity_uuid))
        esh_driver = None
=======
    # NOTE: raises many types of exceptions
    esh_driver = prepare_driver(request, provider_uuid, identity_uuid)
>>>>>>> bc6b8bf4

    if not esh_driver:
        raise InvalidCredsError()

    logger.debug(esh_driver)

    return list_filtered_machines(esh_driver, provider_uuid, request_user)


def list_filtered_machines(esh_driver, provider_uuid, request_user=None):
    esh_machine_list = esh_driver.list_machines()
    # TODO: I hate this. Make this black_list on
    # MACHINE TYPE ari/aki/eri/eki instead. - SG
    esh_machine_list = esh_driver.filter_machines(
        esh_machine_list,
        black_list=['eki-', 'eri-', 'aki-', 'ari-'])
    core_machine_list = [convert_esh_machine(esh_driver, mach,
                                             provider_uuid, request_user)
                         for mach in esh_machine_list]
    filtered_machine_list = [core_mach for core_mach in core_machine_list
                             if filter_core_machine(core_mach)]
    sorted_machine_list = sorted(filtered_machine_list,
                                 cmp=compare_core_machines)
    return sorted_machine_list


class MachineList(AuthAPIView):

    """
    List of machines.
    """

    def get(self, request, provider_uuid, identity_uuid):
        """
        Using provider and identity, getlist of machines
        TODO: Cache this request
        """
        try:
            request_user = request.user
            logger.debug("filtered_machine_list")
            filtered_machine_list = provider_filtered_machines(request,
                                                               provider_uuid,
                                                               identity_uuid,
                                                               request_user)
        except ProviderNotActive as pna:
            return inactive_provider(pna)
        except InvalidCredsError:
            return invalid_creds(provider_uuid, identity_uuid)
        except MalformedResponseError:
            return malformed_response(provider_uuid, identity_uuid)
        except (socket_error, ConnectionFailure):
            return connection_failure(provider_uuid, identity_uuid)
        except ObjectDoesNotExist:
            return invalid_provider_identity(provider_uuid, identity_uuid)
        except Exception as e:
            logger.exception("Unexpected exception for user:%s"
                             % request_user)
            return failure_response(status.HTTP_409_CONFLICT,
                                    e.message)
        serialized_data = ProviderMachineSerializer(filtered_machine_list,
                                                    request_user=request.user,
                                                    many=True).data
        response = Response(serialized_data)
        return response


def all_filtered_machines(user):
    return ProviderMachine.objects\
        .filter(application_version__application__created_by=user)\
        .exclude(
            Q(instance_source__identifier__startswith="eki-")
            | Q(instance_source__identifier__startswith="eri-"))\
        .order_by("-application_version__application__start_date")


class MachineHistory(AuthListAPIView):

    """Details about the machine history for an identity."""
    pagination_class = OptionalPagination

    serializer_class = ProviderMachineSerializer

    filter_backends = ()

    def get_queryset(self):
        return all_filtered_machines(self.request.user)


class MachineSearch(AuthListAPIView):

    """Provides server-side machine search for an identity."""
    filter_backends = ()

    pagination_class = OptionalPagination

    serializer_class = ProviderMachineSerializer

    def get_queryset(self):
        """
        """
        user = self.request.user
        query = self.request.query_params.get('query')
        identity_uuid = self.kwargs['identity_uuid']

        if not query:
            return ProviderMachine.objects.all()

        identity = Identity.objects.filter(uuid=identity_uuid).first()
        return search([CoreSearchProvider], identity, query)


class Machine(AuthAPIView):

    """
    Details about a specific machine, as seen by that identity.
    """

    def get(self, request, provider_uuid, identity_uuid, machine_id):
        """
        Details view for specific machine
        (Lookup using the given provider/identity)
        """
        user = request.user
        try:
            esh_driver = prepare_driver(request, provider_uuid, identity_uuid)
        except ProviderNotActive as pna:
            return inactive_provider(pna)
        except Exception as e:
            return failure_response(
                status.HTTP_409_CONFLICT,
                e.message)

        if not esh_driver:
            return invalid_creds(provider_uuid, identity_uuid)
        # TODO: Need to determine that identity_uuid is ALLOWED to
        # see machine_id. if not covered by calling as the users driver..
        esh_machine = esh_driver.get_machine(machine_id)
        core_machine = convert_esh_machine(esh_driver, esh_machine,
                                           provider_uuid, user)
        serialized_data = ProviderMachineSerializer(
            core_machine,
            request_user=request.user).data
        response = Response(serialized_data)
        return response

    def patch(self, request, provider_uuid, identity_uuid, machine_id):
        """
        Partially update the machine information
        (Lookup using the given provider/identity)
        """
        return self._update_machine(request, provider_uuid, identity_uuid,
                                    machine_id)

    def put(self, request, provider_uuid, identity_uuid, machine_id):
        """
        Update the machine information
        (Lookup using the given provider/identity)
        """
        return self._update_machine(request,
                                    provider_uuid,
                                    identity_uuid,
                                    machine_id)

    def _update_machine(self, request, provider_uuid, identity_uuid,
                        machine_id):
        # TODO: Determine who is allowed to edit machines besides
        # core_machine.owner
        user = request.user
        data = request.data
        try:
            esh_driver = prepare_driver(request, provider_uuid, identity_uuid)
        except ProviderNotActive as pna:
            return inactive_provider(pna)
        except Exception as e:
            return failure_response(
                status.HTTP_409_CONFLICT,
                e.message)

        if not esh_driver:
            return invalid_creds(provider_uuid, identity_uuid)
        esh_machine = esh_driver.get_machine(machine_id)
        core_machine = convert_esh_machine(esh_driver, esh_machine,
                                           provider_uuid, user)
        if not user.is_staff and user is not core_machine.application_version.application.created_by:
            logger.warn('%s is Non-staff/non-owner trying to update a machine'
                        % (user.username))
            return failure_response(
                status.HTTP_401_UNAUTHORIZED,
                "Only Staff and the machine Owner "
                "are allowed to change machine info.")

        partial_update = True if request.method == 'PATCH' else False
        serializer = ProviderMachineSerializer(core_machine,
                                               request_user=request.user,
                                               data=data,
                                               partial=partial_update)
        if serializer.is_valid():
            logger.info('metadata = %s' % data)
            update_machine_metadata(esh_driver, esh_machine, data)
            machine = serializer.save()
            if 'created_by_identity' in request.data:
                identity = machine.created_by_identity
                update_application_owner(
                    core_machine.application_version.application,
                    identity)
            logger.info(serializer.data)
            return Response(serializer.data)
        return failure_response(
            status.HTTP_400_BAD_REQUEST,
            serializer.errors)


class MachineIcon(AuthAPIView):

    """
    Represents:
        Calls to modify the single machine
    TODO: DELETE when we allow owners to 'end-date' their machine..
    """
    renderer_classes = (JPEGRenderer, PNGRenderer)

    def get(self, request, provider_uuid, identity_uuid, machine_id):
        user = request.user
        try:
            esh_driver = prepare_driver(request, provider_uuid, identity_uuid)
        except ProviderNotActive as pna:
            return inactive_provider(pna)
        except Exception as e:
            return failure_response(
                status.HTTP_409_CONFLICT,
                e.message)

        if not esh_driver:
            return invalid_creds(provider_uuid, identity_uuid)
        # TODO: Need to determine that identity_uuid is ALLOWED to
        # see machine_id.
        # if not covered by calling as the users driver..
        esh_machine = esh_driver.get_machine(machine_id)
        core_machine = convert_esh_machine(esh_driver, esh_machine,
                                           provider_uuid, user)
        if not core_machine:
            return failure_response(
                status.HTTP_400_BAD_REQUEST,
                "Could not retrieve machine with ID = %s" % machine_id)
        if not core_machine.application_version.application.icon:
            return None
        app_icon = core_machine.application_version.application.icon
        image_name, image_ext = os.path.splitext(app_icon.name)
        return Response(app_icon.file)


class MachineLicense(AuthAPIView):

    """
    Show list of all machine licenses applied.
    """

    def get(self, request, provider_uuid, identity_uuid, machine_id):
        """
        Lookup the machine information
        (Lookup using the given provider/identity)
        Update on server (If applicable)
        """
        core_machine = ProviderMachine.objects.filter(
            provider__uuid=provider_uuid,
            identifier=machine_id)
        if not core_machine:
            return failure_response(
                status.HTTP_400_BAD_REQUEST,
                "Machine id %s does not exist" % machine_id)
        core_machine = core_machine.get()
        licenses = core_machine.licenses.all()
        serialized_data = LicenseSerializer(licenses, many=True).data
        return Response(serialized_data, status=status.HTTP_200_OK)

    def post(self, request, provider_uuid, identity_uuid, machine_id):
        """
        TODO: Determine who is allowed to edit machines besides
        core_machine.owner
        """
        user = request.user
        data = request.data

        logger.info('data = %s' % request.data)
        core_machine = ProviderMachine.objects.filter(
            provider__uuid=provider_uuid,
            identifier=machine_id)
        if not core_machine:
            return failure_response(
                status.HTTP_400_BAD_REQUEST,
                "Machine id %s does not exist" % machine_id)

        core_machine = core_machine.get()
        if core_machine.instance_source.created_by == request.user:
            return failure_response(
                status.HTTP_400_BAD_REQUEST,
                "You are NOT the owner of Machine id=%s " % machine_id)

        if 'licenses' not in data \
                or not isinstance(data['licenses'], list):
            return failure_response(
                status.HTTP_400_BAD_REQUEST,
                "Licenses missing from data. Expected a list of License IDs"
                " ex:[1,2,3,]")

        licenses = []
        # Out with the old
        core_machine.licenses.all().delete()
        for license_id in data['licenses']:
            license = License.objects.get(id=license_id)
            # In with the new
            core_machine.licenses.add(license)
        # Return the new set.
        licenses = core_machine.licenses.all()
        logger.info('licenses = %s' % licenses)
        serialized_data = LicenseSerializer(licenses, many=True).data
        return Response(serialized_data, status=status.HTTP_202_ACCEPTED)<|MERGE_RESOLUTION|>--- conflicted
+++ resolved
@@ -29,13 +29,9 @@
 from service.machine import update_machine_metadata
 from service.search import search, CoreSearchProvider
 
-<<<<<<< HEAD
-from api import invalid_provider_identity, failure_response, invalid_creds, malformed_response, connection_failure
-=======
 from api.exceptions import (
     invalid_creds, malformed_response, connection_failure,
-    failure_response, inactive_provider)
->>>>>>> bc6b8bf4
+    failure_response, inactive_provider, invalid_provider)
 from api.pagination import OptionalPagination
 from api.renderers import JPEGRenderer, PNGRenderer
 from api.v1.serializers import ProviderMachineSerializer,\
@@ -49,7 +45,6 @@
     Return all filtered machines. Uses the most common,
     default filtering method.
     """
-<<<<<<< HEAD
     identity = Identity.objects.filter(uuid=identity_uuid)
     if not identity:
         raise ObjectDoesNotExist()
@@ -63,10 +58,6 @@
             "Driver could not be prepared - Provider: %s , Identity: %s"
             % (provider_uuid, identity_uuid))
         esh_driver = None
-=======
-    # NOTE: raises many types of exceptions
-    esh_driver = prepare_driver(request, provider_uuid, identity_uuid)
->>>>>>> bc6b8bf4
 
     if not esh_driver:
         raise InvalidCredsError()
