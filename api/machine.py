--- conflicted
+++ resolved
@@ -42,21 +42,17 @@
     default filtering method.
     """
     try:
-<<<<<<< HEAD
-        esh_driver = prepare_driver(request, provider_uuid, identity_uuid)
-        logger.debug(esh_driver)
-    except:
-        esh_driver = None
-=======
-        logger.debug(request)
         esh_driver = prepare_driver(request, provider_uuid, identity_uuid)
     except Exception:
         #TODO: Observe the change of 'Fail loudly' here and clean up the noise, rather than hide it.
         logger.exception("Driver could not be prepared - Provider: %s , Identity: %s" % (provider_uuid, identity_uuid))
->>>>>>> 2bfeba0a
+        esh_driver = None
+
     if not esh_driver:
         return invalid_creds(provider_uuid, identity_uuid)
+
     logger.debug(esh_driver)
+
     return list_filtered_machines(esh_driver, provider_uuid, request_user)
 
 
