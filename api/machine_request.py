--- conflicted
+++ resolved
@@ -94,7 +94,6 @@
         logger.info(data)
         serializer = MachineRequestSerializer(data=data)
         if serializer.is_valid():
-<<<<<<< HEAD
             # Add parent machine to request
             machine_request = serializer.object
             self._permission_to_image(machine_request, identity_uuid)
@@ -116,33 +115,6 @@
             serializer.save()
             # Object now has an ID for links..
             machine_request_id = serializer.object.id
-=======
-            #Add parent machine to request
-            instance = serializer.validated_data['instance']
-            if instance.source.is_machine():
-                serializer.validated_data['parent_machine'] = instance\
-                        .source.providermachine
-            elif instance.source.is_volume():
-                raise Exception(
-                        "Instance of booted volume can NOT be imaged."
-                        "Contact your Administrator for more information.")
-            else:
-                raise Exception(
-                        "Instance source type cannot be determined."
-                        "Contact your Administrator for more information.")
-            #NOTE: THIS IS A HACK -- While we enforce all images to go to iPlant Cloud - Tucson.
-            # THIS CODE SHOULD BE REMOVED 
-            try:
-                tucson_provider = Provider.objects.get(location='iPlant Cloud - Tucson')
-                if serializer.validated_data['new_machine_provider'] != tucson_provider:
-                    raise Exception(
-                       "Only the iPlant Cloud - Tucson Provider can create images."
-                       " Please change your 'Cloud for Deployment'")
-            except Provider.DoesNotExist:
-                pass
-            machine_request = serializer.save()
-            #Object now has an ID for links..
->>>>>>> 1b704cee
             active_provider = machine_request.active_provider()
             auto_approve = active_provider.auto_imaging
             requestImaging(request, machine_request.id,
