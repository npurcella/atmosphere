"""
Atmosphere api size.
"""

# atmosphere libraries
from django.utils import timezone

from rest_framework.views import APIView
from rest_framework.response import Response

from core.models.size import convert_esh_size

from service.driver import prepare_driver
from libcloud.common.types import MalformedResponseError

from api import invalid_creds, malformed_response
from api.permissions import InMaintenance, ApiAuthRequired
from api.serializers import ProviderSizeSerializer




class SizeList(APIView):
    """List all active sizes."""
    permission_classes = (ApiAuthRequired,)
    
    def get(self, request, provider_uuid, identity_uuid):
        """
        Using provider and identity, getlist of machines
        TODO: Cache this request
        """
        #TODO: Decide how we should pass this in (I.E. GET query string?)
        active = False
        user = request.user
        esh_driver = prepare_driver(request, provider_uuid, identity_uuid)
        if not esh_driver:
<<<<<<< HEAD
            return invalid_creds(provider_uuid, identity_uuid)
        esh_size_list = esh_driver.list_sizes()
        all_size_list = [convert_esh_size(size, provider_uuid)
=======
            return invalid_creds(provider_id, identity_id)
        try:
            esh_size_list = esh_driver.list_sizes()
        except MalformedResponseError:
            return malformed_response(provider_id, identity_id)
        except InvalidCredsError:
            return invalid_creds(provider_id, identity_id)
        all_size_list = [convert_esh_size(size, provider_id)
>>>>>>> 8b7f1fe4
                         for size in esh_size_list]
        if active:
            all_size_list = [s for s in all_size_list if s.active()]
        serialized_data = ProviderSizeSerializer(all_size_list, many=True).data
        response = Response(serialized_data)
        return response


class Size(APIView):
    """View a single size"""
    permission_classes = (ApiAuthRequired,)
    
    def get(self, request, provider_uuid, identity_uuid, size_id):
        """
        Lookup the size information (Lookup using the given provider/identity)
        Update on server DB (If applicable)
        """
        user = request.user
        esh_driver = prepare_driver(request, provider_uuid, identity_uuid)
        if not esh_driver:
            return invalid_creds(provider_uuid, identity_uuid)
        core_size = convert_esh_size(esh_driver.get_size(size_id), provider_uuid)
        serialized_data = ProviderSizeSerializer(core_size).data
        response = Response(serialized_data)
        return response<|MERGE_RESOLUTION|>--- conflicted
+++ resolved
@@ -34,20 +34,14 @@
         user = request.user
         esh_driver = prepare_driver(request, provider_uuid, identity_uuid)
         if not esh_driver:
-<<<<<<< HEAD
             return invalid_creds(provider_uuid, identity_uuid)
-        esh_size_list = esh_driver.list_sizes()
-        all_size_list = [convert_esh_size(size, provider_uuid)
-=======
-            return invalid_creds(provider_id, identity_id)
         try:
             esh_size_list = esh_driver.list_sizes()
         except MalformedResponseError:
-            return malformed_response(provider_id, identity_id)
+            return malformed_response(provider_uuid, identity_uuid)
         except InvalidCredsError:
-            return invalid_creds(provider_id, identity_id)
-        all_size_list = [convert_esh_size(size, provider_id)
->>>>>>> 8b7f1fe4
+            return invalid_creds(provider_uuid, identity_uuid)
+        all_size_list = [convert_esh_size(size, provider_uuid)
                          for size in esh_size_list]
         if active:
             all_size_list = [s for s in all_size_list if s.active()]
