"""
Atmosphere service volume
"""
from django.utils.timezone import datetime

from rest_framework.views import APIView
from rest_framework.response import Response
from rest_framework import status

from libcloud.common.types import InvalidCredsError

from threepio import logger

from core.models.instance import convert_esh_instance
from core.models.provider import AccountProvider
from core.models.volume import convert_esh_volume

from service.volume import create_volume, boot_volume
from service.exceptions import OverQuotaError

from api import prepare_driver, failure_response, invalid_creds
from api.permissions import InMaintenance, ApiAuthRequired
from api.serializers import VolumeSerializer


class VolumeSnapshot(APIView):
    """
    Initialize and view volume snapshots
    """
    permission_classes = (ApiAuthRequired,)
    
    def get(self, request, provider_id, identity_id):
        """
        """
        user = request.user
        esh_driver = prepare_driver(request, provider_id, identity_id)
        if not esh_driver:
            return invalid_creds(provider_id, identity_id)
        esh_snapshots = esh_driver._connection.ex_list_snapshots()
        snapshot_data = []
        for ss in esh_snapshots:
            snapshot_data.append({
                'id': ss.id,
                'name': ss.extra['name'],
                'size': ss.size,
                'description': ss.extra['description'],
                'created': ss.extra['created'],
                'status': ss.extra['status'],
                'volume_id': ss.extra['volume_id'],})

        response = Response(snapshot_data)
        return response

    def post(self, request, provider_id, identity_id):
        """
        Updates DB values for volume
        """
        user = request.user
        data = request.DATA

        missing_keys = valid_snapshot_post_data(data)
        if missing_keys:
            return keys_not_found(missing_keys)
        #Required
        size = data.get('size')
        volume_id = data.get('volume_id')
        display_name = data.get('display_name')
        #Optional
        description = data.get('description')
        metadata = data.get('metadata')
        snapshot_id = data.get('snapshot_id')

        #STEP 0 - Existence tests
        esh_driver = prepare_driver(request, provider_id, identity_id)
        if not esh_driver:
            return invalid_creds(provider_id, identity_id)
        esh_volume = esh_driver.get_volume(volume_id)
        #TODO: Put quota tests at the TOP so we dont over-create resources!
        #STEP 1 - Reuse/Create snapshot
        if snapshot_id:
            snapshot = esh_driver._connection.get_snapshot(snapshot_id)
            if not snapshot:
                return failure_response(
                    status.HTTP_400_BAD_REQUEST,
                    "Snapshot %s not found. Process aborted."
                    % snapshot_id)
        else:
            #Normal flow, create a snapshot from the volume
            if not esh_volume:
                return volume_not_found(volume_id)
            if esh_volume.extra['status'].lower() != 'available':
               return failure_response(
                       status.HTTP_400_BAD_REQUEST,
                       "Volume status must be 'available'. "
                       "Did you detach the volume?")

            snapshot = esh_driver._connection.ex_create_snapshot(
                    esh_volume, display_name, description)
            if not snapshot:
                return failure_response(
                    status.HTTP_400_BAD_REQUEST,
                    "Snapshot not created. Process aborted.")
        #STEP 2 - Create volume from snapshot
        try:
            success, esh_volume = create_volume(esh_driver, identity_id,
                                                display_name, size,
                                                description, metadata,
                                                snapshot=snapshot)
            if not success:
                return failure_response(
                    status.HTTP_500_INTERNAL_SERVER_ERROR,
                    'Volume creation failed. Contact support')
            # Volume creation succeeded
            core_volume = convert_esh_volume(esh_volume, provider_id,
                                             identity_id, user)
            serialized_data = VolumeSerializer(core_volume,
                                               context={'request':request}).data
            return Response(serialized_data, status=status.HTTP_201_CREATED)
        except OverQuotaError, oqe:
            return over_quota(oqe)
        except InvalidCredsError:
            return invalid_creds(provider_id, identity_id)

class VolumeSnapshotDetail(APIView):
    """Details of specific volume on Identity."""
    permission_classes = (ApiAuthRequired,)
    
    def get(self, request, provider_id, identity_id, snapshot_id):
        """
        """
        user = request.user
        esh_driver = prepare_driver(request, provider_id, identity_id)
        if not esh_driver:
            return invalid_creds(provider_id, identity_id)
        snapshot = esh_driver._connection.get_snapshot(snapshot_id)
        if not snapshot:
            return snapshot_not_found(snapshot_id)
        response = Response(snapshot)
        return response

    def delete(self, request, provider_id, identity_id, snapshot_id):
        """
        Destroys the volume and updates the DB
        """
        user = request.user
        #Ensure volume exists
        esh_driver = prepare_driver(request, provider_id, identity_id)
        if not esh_driver:
            return invalid_creds(provider_id, identity_id)
        snapshot = esh_driver._connection.get_snapshot(snapshot_id)
        if not snapshot:
            return snapshot_not_found(snapshot_id)
        delete_success = esh_driver._connection.ex_delete_snapshot(snapshot)
        #NOTE: Always false until icehouse...
        #if not delete_success:
        #    return failure_response(
        #        status.HTTP_400_BAD_REQUEST,
        #        "Failed to delete snapshot %s. Please try again later."
        #        % snapshot_id)
        return Response(status=status.HTTP_204_NO_CONTENT)


class VolumeList(APIView):
    """List all volumes on Identity"""

    permission_classes = (ApiAuthRequired,)

    def get(self, request, provider_id, identity_id):
        """
        Retrieves list of volumes and updates the DB
        """
        user = request.user
        esh_driver = prepare_driver(request, provider_id, identity_id)
        if not esh_driver:
            return invalid_creds(provider_id, identity_id)
        volume_list_method = esh_driver.list_volumes

        if AccountProvider.objects.filter(identity__id=identity_id):
            # Instance list method changes when using the OPENSTACK provider
            volume_list_method = esh_driver.list_all_volumes

        esh_volume_list = volume_list_method()

        core_volume_list = [convert_esh_volume(volume, provider_id,
                                               identity_id, user)
                            for volume in esh_volume_list]
        serializer = VolumeSerializer(core_volume_list,
                                      context={'request':request}, many=True)
        response = Response(serializer.data)
        return response

    def post(self, request, provider_id, identity_id):
        """
        Creates a new volume and adds it to the DB
        """
        user = request.user
        esh_driver = prepare_driver(request, provider_id, identity_id)
        if not esh_driver:
            return invalid_creds(provider_id, identity_id)
        data = request.DATA
        missing_keys = valid_create_data(data)
        if missing_keys:
            return keys_not_found(missing_keys)
        #Pass arguments
        name = data.get('name')
        size = data.get('size')
        #Optional fields
        description = data.get('description')
        image_id = data.get('image')
        if image_id:
            image = driver.get_machine(image_id)
            image_size = image._connection.get_size(image._image)
            if int(size) > image_size + 4:
                return failure_response(
                    status.HTTP_400_BAD_REQUEST,
                    "Volumes created from images can be no more than 4GB larger "
                    " than the size of the image: %s GB" % image_size)
        else:
            image = None
        snapshot_id = data.get('snapshot')
        if snapshot_id:
            snapshot = driver._connection.ex_get_snapshot(image_id)
        else:
            snapshot = None
        try:
            success, esh_volume = create_volume(esh_driver, identity_id,
                                                name, size, description,
                                                snapshot=snapshot, image=image)
        except OverQuotaError, oqe:
            return over_quota(oqe)
        except InvalidCredsError:
            return invalid_creds(provider_id, identity_id)
        if not success:
            return failure_response(
                status.HTTP_500_INTERNAL_SERVER_ERROR,
                'Volume creation failed. Contact support')
        # Volume creation succeeded
        core_volume = convert_esh_volume(esh_volume, provider_id,
                                         identity_id, user)
        serialized_data = VolumeSerializer(core_volume,
                                           context={'request':request}).data
        return Response(serialized_data, status=status.HTTP_201_CREATED)


class Volume(APIView):
    """Details of specific volume on Identity."""
    permission_classes = (ApiAuthRequired,)
    
    def get(self, request, provider_id, identity_id, volume_id):
        """
        """
        user = request.user
        esh_driver = prepare_driver(request, provider_id, identity_id)
        if not esh_driver:
            return invalid_creds(provider_id, identity_id)
        esh_volume = esh_driver.get_volume(volume_id)
        if not esh_volume:
            return volume_not_found(volume_id)
        core_volume = convert_esh_volume(esh_volume, provider_id,
                                         identity_id, user)
        serialized_data = VolumeSerializer(core_volume,
                                           context={'request':request}).data
        response = Response(serialized_data)
        return response

    def patch(self, request, provider_id, identity_id, volume_id):
        """
        Updates DB values for volume
        """
        user = request.user
        data = request.DATA
        #Ensure volume exists
        esh_driver = prepare_driver(request, provider_id, identity_id)
        if not esh_driver:
            return invalid_creds(provider_id, identity_id)
        esh_volume = esh_driver.get_volume(volume_id)
        if not esh_volume:
            return volume_not_found(volume_id)
        core_volume = convert_esh_volume(esh_volume, provider_id,
                                         identity_id, user)
        serializer = VolumeSerializer(core_volume, data=data, 
                                      context={'request':request},
                                      partial=True)
        if serializer.is_valid():
            serializer.save()
            response = Response(serializer.data)
            return response
        else:
            return failure_response(
                status.HTTP_400_BAD_REQUEST,
                serializer.errors)

    def put(self, request, provider_id, identity_id, volume_id):
        """
        Updates DB values for volume
        """
        user = request.user
        data = request.DATA
        #Ensure volume exists
        esh_driver = prepare_driver(request, provider_id, identity_id)
        if not esh_driver:
            return invalid_creds(provider_id, identity_id)
        esh_volume = esh_driver.get_volume(volume_id)
        if not esh_volume:
            return volume_not_found(volume_id)
        core_volume = convert_esh_volume(esh_volume, provider_id,
                                         identity_id, user)
        serializer = VolumeSerializer(core_volume, data=data,
                                      context={'request':request},
                
                )
        if serializer.is_valid():
            serializer.save()
            response = Response(serializer.data)
            return response
        else:
            failure_response(
                status.HTTP_400_BAD_REQUEST,
                serializer.errors)

    def delete(self, request, provider_id, identity_id, volume_id):
        """
        Destroys the volume and updates the DB
        """
        user = request.user
        #Ensure volume exists
        esh_driver = prepare_driver(request, provider_id, identity_id)
        if not esh_driver:
            return invalid_creds(provider_id, identity_id)
        esh_volume = esh_driver.get_volume(volume_id)
        if not esh_volume:
            return volume_not_found(volume_id)
        core_volume = convert_esh_volume(esh_volume, provider_id,
                                         identity_id, user)
        #Delete the object, update the DB
        esh_driver.destroy_volume(esh_volume)
        core_volume.end_date = datetime.now()
        core_volume.save()
        #Return the object
        serialized_data = VolumeSerializer(core_volume,
                                           context={'request':request},
                
                ).data
        response = Response(serialized_data)
        return response


class BootVolume(APIView):
    """Launch an instance using this volume as the source"""
    permission_classes = (ApiAuthRequired,)

    def _select_source(self, esh_driver, data):
        source_id = source_type = get_source = None
        if 'image_id' in data:
            source_type = "image"
            source_id = data.pop('image_id')
            get_source = esh_driver.get_machine
        elif 'snapshot_id' in data:
            source_type = "snapshot"
            source_id = data.pop('snapshot_id')
            get_source = esh_driver._connection.ex_get_snapshot
        elif 'volume_id' in data:
            source_type = "volume"
            source_id = data.pop('volume_id')
        else:
            source_type = "volume"
            source_id = volume_id
            get_source = esh_driver.get_volume
        return (source_type, get_source, source_id)
    
    def post(self, request, provider_id, identity_id, volume_id=None):
        user = request.user
        data = request.DATA

        missing_keys = valid_launch_data(data)
        if missing_keys:
            return keys_not_found(missing_keys)

        esh_driver = prepare_driver(request, provider_id, identity_id)
        if not esh_driver:
            return invalid_creds(provider_id, identity_id)

        source = None
        name = data.pop('name')
        size_id = data.pop('size')

        (source_type, get_source, source_id) = self._select_source(esh_driver, data)
        if not get_source:
            return failure_response(
                    status.HTTP_400_BAD_REQUEST, 
                    'Source could not be acquired. Did you send: ['
                    'snapshot_id/volume_id/image_id] ?')
        source = get_source(source_id)
        if not source:
            return failure_response(
                status.HTTP_404_NOT_FOUND,
                "%s %s does not exist"
                % (source_type.title(),source_id))
        size = esh_driver.get_size(size_id)
        if not size:
            return failure_response(
                status.HTTP_404_NOT_FOUND,
                "Size %s does not exist"
                % (size_id,))

        esh_instance = boot_volume(esh_driver, identity_id, name, size, source, source_type, **data)
        core_instance = convert_esh_instance(esh_driver, esh_instance,
                                             provider_id, identity_id, user)
        serialized_data = InstanceSerializer(core_instance,
                                             context={'request':request}).data
        response = Response(serialized_data)
        return response


def valid_launch_data(data):
    """
    Return any missing required post key names.
    """
    required = ['name', 'size']
    return [key for key in required
            #Key must exist and have a non-empty value.
            if key not in data or (type(data[key]) == str and len(data[key]) > 0)]


def valid_snapshot_post_data(data):
    """
    Return any missing required post key names.
    """
    required = ['display_name', 'volume_id', 'size']
    return [key for key in required
            #Key must exist and have a non-empty value.
            if key not in data or (type(data[key]) == str and len(data[key]) > 0)]
def valid_create_data(data):
    """
    Return any missing required post key names.
    """
    required = ['name', 'size']
    return [key for key in required
            #Key must exist and have a non-empty value.
<<<<<<< HEAD
            if key not in data or (type(data[key]) == str and len(data[key]) > 0)]
=======
            if key not in data
            or (type(data[key]) == str and len(data[key]) > 0)]
>>>>>>> df29cd6a


def keys_not_found(missing_keys):
    return failure_response(
        status.HTTP_400_BAD_REQUEST,
        'Missing required POST datavariables : %s' % missing_keys)


def snapshot_not_found(snapshot_id):
    return failure_response(
        status.HTTP_404_NOT_FOUND,
        'Snapshot %s does not exist' % snapshot_id)


def volume_not_found(volume_id):
    return failure_response(
        status.HTTP_404_NOT_FOUND,
        'Volume %s does not exist' % volume_id)


def over_quota(quota_exception):
    return failure_response(
        status.HTTP_413_REQUEST_ENTITY_TOO_LARGE,
        quota_exception.message)<|MERGE_RESOLUTION|>--- conflicted
+++ resolved
@@ -19,8 +19,8 @@
 from service.exceptions import OverQuotaError
 
 from api import prepare_driver, failure_response, invalid_creds
-from api.permissions import InMaintenance, ApiAuthRequired
-from api.serializers import VolumeSerializer
+from api.permissions import ApiAuthRequired
+from api.serializers import VolumeSerializer, InstanceSerializer
 
 
 class VolumeSnapshot(APIView):
@@ -28,11 +28,10 @@
     Initialize and view volume snapshots
     """
     permission_classes = (ApiAuthRequired,)
-    
+
     def get(self, request, provider_id, identity_id):
         """
         """
-        user = request.user
         esh_driver = prepare_driver(request, provider_id, identity_id)
         if not esh_driver:
             return invalid_creds(provider_id, identity_id)
@@ -46,7 +45,7 @@
                 'description': ss.extra['description'],
                 'created': ss.extra['created'],
                 'status': ss.extra['status'],
-                'volume_id': ss.extra['volume_id'],})
+                'volume_id': ss.extra['volume_id'], })
 
         response = Response(snapshot_data)
         return response
@@ -89,13 +88,13 @@
             if not esh_volume:
                 return volume_not_found(volume_id)
             if esh_volume.extra['status'].lower() != 'available':
-               return failure_response(
-                       status.HTTP_400_BAD_REQUEST,
-                       "Volume status must be 'available'. "
-                       "Did you detach the volume?")
+                return failure_response(
+                    status.HTTP_400_BAD_REQUEST,
+                    "Volume status must be 'available'. "
+                    "Did you detach the volume?")
 
             snapshot = esh_driver._connection.ex_create_snapshot(
-                    esh_volume, display_name, description)
+                esh_volume, display_name, description)
             if not snapshot:
                 return failure_response(
                     status.HTTP_400_BAD_REQUEST,
@@ -113,22 +112,23 @@
             # Volume creation succeeded
             core_volume = convert_esh_volume(esh_volume, provider_id,
                                              identity_id, user)
-            serialized_data = VolumeSerializer(core_volume,
-                                               context={'request':request}).data
+            serialized_data = VolumeSerializer(
+                core_volume,
+                context={'request': request}).data
             return Response(serialized_data, status=status.HTTP_201_CREATED)
         except OverQuotaError, oqe:
             return over_quota(oqe)
         except InvalidCredsError:
             return invalid_creds(provider_id, identity_id)
 
+
 class VolumeSnapshotDetail(APIView):
     """Details of specific volume on Identity."""
     permission_classes = (ApiAuthRequired,)
-    
+
     def get(self, request, provider_id, identity_id, snapshot_id):
         """
         """
-        user = request.user
         esh_driver = prepare_driver(request, provider_id, identity_id)
         if not esh_driver:
             return invalid_creds(provider_id, identity_id)
@@ -142,7 +142,6 @@
         """
         Destroys the volume and updates the DB
         """
-        user = request.user
         #Ensure volume exists
         esh_driver = prepare_driver(request, provider_id, identity_id)
         if not esh_driver:
@@ -185,7 +184,7 @@
                                                identity_id, user)
                             for volume in esh_volume_list]
         serializer = VolumeSerializer(core_volume_list,
-                                      context={'request':request}, many=True)
+                                      context={'request': request}, many=True)
         response = Response(serializer.data)
         return response
 
@@ -194,8 +193,8 @@
         Creates a new volume and adds it to the DB
         """
         user = request.user
-        esh_driver = prepare_driver(request, provider_id, identity_id)
-        if not esh_driver:
+        driver = prepare_driver(request, provider_id, identity_id)
+        if not driver:
             return invalid_creds(provider_id, identity_id)
         data = request.DATA
         missing_keys = valid_create_data(data)
@@ -213,8 +212,9 @@
             if int(size) > image_size + 4:
                 return failure_response(
                     status.HTTP_400_BAD_REQUEST,
-                    "Volumes created from images can be no more than 4GB larger "
-                    " than the size of the image: %s GB" % image_size)
+                    "Volumes created from images cannot exceed "
+                    "more than 4GB greater than the size of "
+                    "the image: %s GB" % image_size)
         else:
             image = None
         snapshot_id = data.get('snapshot')
@@ -223,7 +223,7 @@
         else:
             snapshot = None
         try:
-            success, esh_volume = create_volume(esh_driver, identity_id,
+            success, esh_volume = create_volume(driver, identity_id,
                                                 name, size, description,
                                                 snapshot=snapshot, image=image)
         except OverQuotaError, oqe:
@@ -238,14 +238,14 @@
         core_volume = convert_esh_volume(esh_volume, provider_id,
                                          identity_id, user)
         serialized_data = VolumeSerializer(core_volume,
-                                           context={'request':request}).data
+                                           context={'request': request}).data
         return Response(serialized_data, status=status.HTTP_201_CREATED)
 
 
 class Volume(APIView):
     """Details of specific volume on Identity."""
     permission_classes = (ApiAuthRequired,)
-    
+
     def get(self, request, provider_id, identity_id, volume_id):
         """
         """
@@ -259,38 +259,11 @@
         core_volume = convert_esh_volume(esh_volume, provider_id,
                                          identity_id, user)
         serialized_data = VolumeSerializer(core_volume,
-                                           context={'request':request}).data
+                                           context={'request': request}).data
         response = Response(serialized_data)
         return response
 
     def patch(self, request, provider_id, identity_id, volume_id):
-        """
-        Updates DB values for volume
-        """
-        user = request.user
-        data = request.DATA
-        #Ensure volume exists
-        esh_driver = prepare_driver(request, provider_id, identity_id)
-        if not esh_driver:
-            return invalid_creds(provider_id, identity_id)
-        esh_volume = esh_driver.get_volume(volume_id)
-        if not esh_volume:
-            return volume_not_found(volume_id)
-        core_volume = convert_esh_volume(esh_volume, provider_id,
-                                         identity_id, user)
-        serializer = VolumeSerializer(core_volume, data=data, 
-                                      context={'request':request},
-                                      partial=True)
-        if serializer.is_valid():
-            serializer.save()
-            response = Response(serializer.data)
-            return response
-        else:
-            return failure_response(
-                status.HTTP_400_BAD_REQUEST,
-                serializer.errors)
-
-    def put(self, request, provider_id, identity_id, volume_id):
         """
         Updates DB values for volume
         """
@@ -306,9 +279,34 @@
         core_volume = convert_esh_volume(esh_volume, provider_id,
                                          identity_id, user)
         serializer = VolumeSerializer(core_volume, data=data,
-                                      context={'request':request},
-                
-                )
+                                      context={'request': request},
+                                      partial=True)
+        if serializer.is_valid():
+            serializer.save()
+            response = Response(serializer.data)
+            return response
+        else:
+            return failure_response(
+                status.HTTP_400_BAD_REQUEST,
+                serializer.errors)
+
+    def put(self, request, provider_id, identity_id, volume_id):
+        """
+        Updates DB values for volume
+        """
+        user = request.user
+        data = request.DATA
+        #Ensure volume exists
+        esh_driver = prepare_driver(request, provider_id, identity_id)
+        if not esh_driver:
+            return invalid_creds(provider_id, identity_id)
+        esh_volume = esh_driver.get_volume(volume_id)
+        if not esh_volume:
+            return volume_not_found(volume_id)
+        core_volume = convert_esh_volume(esh_volume, provider_id,
+                                         identity_id, user)
+        serializer = VolumeSerializer(core_volume, data=data,
+                                      context={'request': request})
         if serializer.is_valid():
             serializer.save()
             response = Response(serializer.data)
@@ -338,9 +336,7 @@
         core_volume.save()
         #Return the object
         serialized_data = VolumeSerializer(core_volume,
-                                           context={'request':request},
-                
-                ).data
+                                           context={'request': request}).data
         response = Response(serialized_data)
         return response
 
@@ -364,10 +360,10 @@
             source_id = data.pop('volume_id')
         else:
             source_type = "volume"
-            source_id = volume_id
+            source_id = data.pop('volume_id')
             get_source = esh_driver.get_volume
         return (source_type, get_source, source_id)
-    
+
     def post(self, request, provider_id, identity_id, volume_id=None):
         user = request.user
         data = request.DATA
@@ -384,18 +380,19 @@
         name = data.pop('name')
         size_id = data.pop('size')
 
-        (source_type, get_source, source_id) = self._select_source(esh_driver, data)
+        (source_type, get_source, source_id) = self._select_source(esh_driver,
+                                                                   data)
         if not get_source:
             return failure_response(
-                    status.HTTP_400_BAD_REQUEST, 
-                    'Source could not be acquired. Did you send: ['
-                    'snapshot_id/volume_id/image_id] ?')
+                status.HTTP_400_BAD_REQUEST,
+                'Source could not be acquired. Did you send: ['
+                'snapshot_id/volume_id/image_id] ?')
         source = get_source(source_id)
         if not source:
             return failure_response(
                 status.HTTP_404_NOT_FOUND,
                 "%s %s does not exist"
-                % (source_type.title(),source_id))
+                % (source_type.title(), source_id))
         size = esh_driver.get_size(size_id)
         if not size:
             return failure_response(
@@ -403,11 +400,12 @@
                 "Size %s does not exist"
                 % (size_id,))
 
-        esh_instance = boot_volume(esh_driver, identity_id, name, size, source, source_type, **data)
+        esh_instance = boot_volume(esh_driver, identity_id, name,
+                                   size, source, source_type, **data)
         core_instance = convert_esh_instance(esh_driver, esh_instance,
                                              provider_id, identity_id, user)
         serialized_data = InstanceSerializer(core_instance,
-                                             context={'request':request}).data
+                                             context={'request': request}).data
         response = Response(serialized_data)
         return response
 
@@ -419,7 +417,8 @@
     required = ['name', 'size']
     return [key for key in required
             #Key must exist and have a non-empty value.
-            if key not in data or (type(data[key]) == str and len(data[key]) > 0)]
+            if key not in data
+            or (type(data[key]) == str and len(data[key]) > 0)]
 
 
 def valid_snapshot_post_data(data):
@@ -429,7 +428,10 @@
     required = ['display_name', 'volume_id', 'size']
     return [key for key in required
             #Key must exist and have a non-empty value.
-            if key not in data or (type(data[key]) == str and len(data[key]) > 0)]
+            if key not in data
+            or (type(data[key]) == str and len(data[key]) > 0)]
+
+
 def valid_create_data(data):
     """
     Return any missing required post key names.
@@ -437,12 +439,8 @@
     required = ['name', 'size']
     return [key for key in required
             #Key must exist and have a non-empty value.
-<<<<<<< HEAD
-            if key not in data or (type(data[key]) == str and len(data[key]) > 0)]
-=======
             if key not in data
             or (type(data[key]) == str and len(data[key]) > 0)]
->>>>>>> df29cd6a
 
 
 def keys_not_found(missing_keys):
