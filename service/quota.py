--- conflicted
+++ resolved
@@ -47,12 +47,7 @@
                 user_quota.memory = limit_dict['ram']
             # Use THESE values...
             values = {'cores': user_quota.cpu,
-<<<<<<< HEAD
-                      'ram': user_quota.memory * 1024,
-                     }
-=======
-                      'ram': user_quota.memory}
->>>>>>> 5fa7a249
+                      'ram': user_quota.memory} # NOTE: Test that this works on havana
             logger.info("Updating quota for %s to %s" % (username, values))
             ad = get_account_driver(identity.provider)
             admin_driver = ad.admin_driver
