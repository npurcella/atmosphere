"""
Atmosphere service exceptions.
"""


class HypervisorCapacityError(Exception):

    def __init__(self, hypervisor, message):
        self.hypervisor = hypervisor
        self.message = message
        super(HypervisorCapacityError, self).__init__(self.message)

class OverAllocationError(Exception):

    def __init__(self, wait_timedelta):
        self.wait_timedelta = wait_timedelta
        self.message = "Time allocation exceeded. "\
            "Wait %s before requesting new resources"\
            % (self.wait_timedelta)
        super(OverAllocationError, self).__init__(self.message)

    def __str__(self):
        return "%s" % (self.message, )


class OverQuotaError(Exception):

<<<<<<< HEAD
    def __init__(self, resource=None, requested=None, used=None, limit=None,
            message=None):
=======
    def __init__(self, resource=None, requested=None, used=None, limit=None, message=None):
>>>>>>> df29cd6a
        if not message:
            self.message = "Quota exceeded: Requested %s %s but already used "\
                       "%s/%s %s."\
                       % (requested, resource, used, limit, resource)
<<<<<<< HEAD
        self.message = message

=======
        else:
            self.message = message
>>>>>>> df29cd6a
        super(OverQuotaError, self).__init__(self.message)

    def __str__(self):
        return "%s" % (self.message, )


class DeviceBusyException(Exception):

    def __init__(self, mount_loc, process_list):
        proc_str = ''
        for proc_name, pid in process_list:
            proc_str += '\nProcess name:%s process id:%s' % (proc_name, pid)
        message = "Volume mount location is: %s\nRunning processes that"\
                  " are accessing that directory must be closed before "\
                  "unmounting. All offending processes names and IDs are "\
                  "listed below:%s" % (mount_loc, proc_str)
        self.message = message
        #Exception.__init__(self, message)
        super(DeviceBusyException, self).__init__(mount_loc, process_list)

    def __str__(self):
        return "%s:\n%s" % (self.message, repr(self.process_list))


class SizeNotAvailable(Exception):

    def __init__(self):
        message = "Size Not Available."
        super(SizeNotAvailable, self).__init__()

    def __str__(self):
        return "%s" % (self.message, )<|MERGE_RESOLUTION|>--- conflicted
+++ resolved
@@ -9,6 +9,7 @@
         self.hypervisor = hypervisor
         self.message = message
         super(HypervisorCapacityError, self).__init__(self.message)
+
 
 class OverAllocationError(Exception):
 
@@ -25,23 +26,14 @@
 
 class OverQuotaError(Exception):
 
-<<<<<<< HEAD
-    def __init__(self, resource=None, requested=None, used=None, limit=None,
-            message=None):
-=======
-    def __init__(self, resource=None, requested=None, used=None, limit=None, message=None):
->>>>>>> df29cd6a
+    def __init__(self, resource=None, requested=None,
+                 used=None, limit=None, message=None):
         if not message:
             self.message = "Quota exceeded: Requested %s %s but already used "\
-                       "%s/%s %s."\
-                       % (requested, resource, used, limit, resource)
-<<<<<<< HEAD
-        self.message = message
-
-=======
+                           "%s/%s %s."\
+                           % (requested, resource, used, limit, resource)
         else:
             self.message = message
->>>>>>> df29cd6a
         super(OverQuotaError, self).__init__(self.message)
 
     def __str__(self):
@@ -69,7 +61,7 @@
 class SizeNotAvailable(Exception):
 
     def __init__(self):
-        message = "Size Not Available."
+        self.message = "Size Not Available."
         super(SizeNotAvailable, self).__init__()
 
     def __str__(self):
