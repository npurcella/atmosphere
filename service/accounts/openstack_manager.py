"""
UserManager:
  Remote Openstack  Admin controls..
"""
import time
import string
from urlparse import urlparse

from django.db.models import Max

from django.db.models import ObjectDoesNotExist
from rtwo.exceptions import NovaOverLimit
from rtwo.exceptions import NeutronClientException, GlanceClientException
from requests.exceptions import ConnectionError
from hashlib import sha256

from threepio import logger
from rtwo.drivers.common import _connect_to_openstack_sdk
from rtwo.drivers.openstack_network import NetworkManager
from rtwo.drivers.openstack_user import UserManager
from chromogenic.drivers.openstack import ImageManager

from atmosphere import settings

from core.models.identity import Identity

from service.accounts.base import BaseAccountDriver
from service.networking import get_topology_cls, ExternalRouter, ExternalNetwork, _get_unique_id

from atmosphere.settings.secrets import SECRET_SEED
from atmosphere.settings import DEFAULT_PASSWORD_UPDATE, DEFAULT_RULES


class AccountDriver(BaseAccountDriver):
    user_manager = None
    image_manager = None
    network_manager = None
    core_provider = None
    cloud_config = {}

    @classmethod
    def generate_openrc(cls, identity, filename=None):
        export_data = cls.export_identity(identity)
        str_builder = ""
        for key, val in export_data.iteritems():
            str_builder += "export %s=%s\n" % (key, val)
        if filename:
            with open(filename,'w') as the_file:
                the_file.write(str_builder)
        return str_builder

    @classmethod
    def export_identity(cls, identity):
        """
        Returns the dict required to generate an openrc.
        This can be used to verify cloud connectivity
        via external CLI tools.
        """
        all_creds = identity.get_all_credentials()
        tenant_name = all_creds.get('ex_project_name', "<PROJECT MISSING>")
        username = all_creds.get('key', "<USERNAME MISSING>")
        password = all_creds.get('secret',"<PASSWORD MISSING>")
        project_domain = all_creds.get('project_domain', 'default')
        user_domain = all_creds.get('user_domain', 'default')
        region_name = all_creds.get('region_name', 'RegionOne')
        keystone_auth_version = all_creds.get('ex_force_auth_version', '2.0_password').replace('/v2.0/tokens', '')
        is_v2 = '2' in keystone_auth_version
        is_v3 = '3' in keystone_auth_version
        version_prefix = "/v2.0" if is_v2 else '/v3'
        #auth_url = all_creds.get('auth_url', '<AUTH URL MISSING>') + version_prefix
<<<<<<< HEAD
        admin_url = all_creds.get('admin_url', '<ADMIN URL MISSING>').replace("/v2.0/tokens","") + version_prefix
=======
        admin_url = all_creds.get('admin_url', '<ADMIN URL MISSING>').replace('/v2.0/tokens', '') + version_prefix
>>>>>>> 216e396c
        export_data = {
            "OS_REGION_NAME": region_name,
            "OS_AUTH_URL": admin_url,
            "OS_USERNAME": username,
            "OS_PASSWORD": password,
            "OS_TENANT_NAME": tenant_name,
        }
        if is_v3:
            export_data.update({
                "OS_IDENTITY_API_VERSION": 3,
                "OS_PROJECT_NAME": tenant_name,
                "OS_PROJECT_DOMAIN_NAME": project_domain,
                "OS_USER_DOMAIN_NAME": user_domain,
            })
        return export_data

    def clear_cache(self):
        self.admin_driver.provider.machineCls.invalidate_provider_cache(
                self.admin_driver.provider)
        return self.admin_driver

    def _init_by_provider(self, provider, *args, **kwargs):
        from service.driver import get_esh_driver

        self.core_provider = provider

        provider_creds = provider.get_credentials()
        self.cloud_config = provider.cloud_config
        self.provider_creds = provider_creds
        if not provider.admin:
            raise Exception("Cannot create an account driver yet - A provider admin account has not been created")
        admin_identity = provider.admin
        admin_creds = admin_identity.get_credentials()
        self.admin_driver = get_esh_driver(admin_identity)
        admin_creds = self._libcloud_to_openstack(admin_creds)
        all_creds = {'location': provider.get_location()}
        all_creds.update(admin_creds)
        all_creds.update(provider_creds)
        return all_creds

    def __init__(self, provider=None, *args, **kwargs):
        super(AccountDriver, self).__init__()
        if provider:
            all_creds = self._init_by_provider(provider, *args, **kwargs)
        else:
            all_creds = kwargs
        if 'cloud_config' in all_creds:
            self.cloud_config = all_creds['cloud_config']
        if not self.cloud_config:
            self.cloud_config = {}

        if 'location' in all_creds:
            self.namespace = "Atmosphere_OpenStack:%s" % all_creds['location']
        else:
            logger.info("Using default namespace.. Could cause conflicts if "
                        "switching between providers. To avoid ambiguity, "
                        "provide the kwarg: location='provider_prefix'")
        # Build credentials for each manager
        self.credentials = all_creds

        ex_auth_version = all_creds.get("ex_force_auth_version", '2.0_password')
        if ex_auth_version.startswith('2'):
            self.identity_version = 2
        elif ex_auth_version.startswith('3'):
            self.identity_version = 3
        else:
            raise Exception("Could not determine identity_version of %s"
                            % ex_auth_version)

        user_creds = self._build_user_creds(all_creds)
        image_creds = self._build_image_creds(all_creds)
        net_creds = self._build_network_creds(all_creds)
        sdk_creds = self._build_sdk_creds(all_creds)

        # Initialize managers with respective credentials
        self.user_manager = UserManager(**user_creds)
        self.image_manager = ImageManager(**image_creds)
        self.network_manager = NetworkManager(**net_creds)
        self.openstack_sdk = _connect_to_openstack_sdk(**sdk_creds)

    def get_config(self, section, config_key, default_value):
        try:
            value = self.cloud_config[section][config_key]
        except (KeyError, TypeError):
            logger.error("Cloud config ['%s']['%s'] is missing -- using default value (%s)" % (section, config_key, default_value))
            value = default_value
        return value

    def create_account(self, username, password=None, project_name=None,
                       role_name=None, quota=None, max_quota=False):
        """
        Create (And Update "latest changes") to an account

        """
        if not self.core_provider:
            raise Exception("AccountDriver not initialized by provider,"
                            " cannot create identity. For account creation use"
                            " build_account()")

        if username in self.core_provider.list_admin_names():
            return
        (username, password, project) = self.build_account(
            username, password, project_name, role_name, max_quota)
        ident = self.create_identity(username, password,
                                     project.name,
                                     quota=quota,
                                     max_quota=max_quota)
        return ident

    def build_account(self, username, password,
                      project_name=None, role_name=None, max_quota=False, domain_name='default'):
        finished = False
        # Attempt account creation
        while not finished:
            try:
                if not password:
                    password = self.hashpass(username)
                if not project_name:
                    project_name = username
                # 1. Create Project: should exist before creating user
                project_kwargs = {}
                if self.identity_version > 2:
                    project_kwargs.update({'domain_id': domain_name})
                project = self.user_manager.get_project(project_name, **project_kwargs)
                if not project:
                    if self.identity_version > 2:
                        project_kwargs = {'domain': domain_name}
                    project = self.user_manager.create_project(project_name, **project_kwargs)
                # 2. Create User (And add them to the project)
                user = self.get_user(username)
                if not user:
                    logger.info("Creating account: %s - %s - %s"
                                % (username, password, project))
                    user_kwargs = {}
                    if self.identity_version > 2:
                        user_kwargs.update({'domain': domain_name})
                    user = self.user_manager.create_user(username, password,
                                                         project, **user_kwargs)
                # 3.1 Include the admin in the project
                # TODO: providercredential initialization of
                #  "default_admin_role"
                self.user_manager.include_admin(project_name)

                # 3.2 Check the user has been given an appropriate role
                if not role_name:
                    role_name = self.get_config('user', 'user_role_name', settings.DEFAULT_KEYSTONE_ROLE)
                try:
                    self.user_manager.add_project_membership(
                        project_name, username, role_name, domain_name)
                except:
                    raise Exception("Could not add role %s to user %s for project %s -- Check 'user_role_name'"
                                    % (role_name, username, project_name))

                # 4. Create a keypair to use when launching with atmosphere
                self.init_keypair(user.name, password, project.name)
                finished = True

            except ConnectionError:
                logger.exception("Connection reset by peer. "
                                 "Waiting for one minute.")
                time.sleep(60)  # Wait one minute
            except NovaOverLimit:
                logger.exception("OverLimit on POST requests. "
                                 "Waiting for one minute.")
                time.sleep(60)  # Wait one minute
        return (username, password, project)

    def change_password(self, identity, new_password, old_password=None):
        try:
            self.update_password_for(identity, new_password)
            self.update_password_credential(identity, new_password)
            return True
        except Exception:
            logger.exception("Could not change password")
            return False

    def update_password_credential(self, core_identity, new_password):
        """

        """
        try:
            password_cred = core_identity.credential_set.get(key='secret')
            password_cred.value = new_password
            password_cred.save()
        except ObjectDoesNotExist:
            raise Exception(
                "The 'key' for a secret has changed! "
                "Ask a programmer for help!")

    def update_password_for(self, identity, new_password, strategy=None):
        identity_creds = self.parse_identity(identity)
        username = identity_creds["username"]
        return self.update_password_for_user(username, new_password, strategy=strategy)

    def update_password_for_user(self, username, new_password, strategy=None):

        if not strategy:
            strategy = DEFAULT_PASSWORD_UPDATE

        if not strategy\
                or strategy == 'keystone_password_update':
            return self.keystone_password_update(username, new_password)
        if strategy in ['openstack_sdk_password_update',
                        'openstack_password_update']:
            return self.openstack_sdk_password_update(username, new_password)
        else:
            raise ValueError(
                "Invalid 'Update Password' strategy: %s"
                % strategy)

    def keystone_password_update(self, username, new_password):
        keystone = self.user_manager.keystone
        user = keystone.users.find(name=username)
        return keystone.users.update_password(user, new_password)

    def openstack_sdk_password_update(self, username, new_password):
        user_id = self.get_user(username).id
        return self.openstack_sdk.identity.update_user(user_id, password=new_password)

    def init_keypair(self, username, password, project_name):
        keyname = settings.ATMOSPHERE_KEYPAIR_NAME
        with open(settings.ATMOSPHERE_KEYPAIR_FILE, "r") as pub_key_file:
            public_key = pub_key_file.read()
        return self.get_or_create_keypair(username, password, project_name,
                                          keyname, public_key)

    def init_security_group(self, core_identity, security_group_name=None):
        # 4.1. Update the account quota to hold a larger number of
        # roles than what is necessary
        # user = user_matches[0]
        # -- User:Keystone rev.
        rules_list = self.get_config('network', 'default_security_rules', DEFAULT_RULES)
        identity_creds = self.parse_identity(core_identity)
        username = identity_creds["username"]
        password = identity_creds["password"]
        project_name = identity_creds["tenant_name"]
        kwargs = {}
        if self.identity_version > 2:
            kwargs.update({'domain': 'default'})
        user_matches = [u for u in self.user_manager.keystone.users.list(**kwargs) if u.name == username]
        if not user_matches or len(user_matches) > 1:
            raise Exception("User maps to *MORE* than one account on openstack default domain! Ask a programmer for help here!")
        user = user_matches[0]
        kwargs = {}
        if self.identity_version > 2:
            kwargs.update({'domain_id': 'default'})
        project = self.user_manager.keystone_projects().find(name=project_name, **kwargs)
        nc = self.user_manager.nova
        rule_max = max(len(rules_list), 100)
        nc.quotas.update(project.id, security_group_rules=rule_max)
        # Change the description of the security group to match the project
        # name
        try:
            # Create the default security group
            nova = self.user_manager.build_nova(username, password,
                                                project_name)
            sec_groups = nova.security_groups.list()
            if not sec_groups:
                nova.security_group.create("default", project_name)
            self.network_manager.rename_security_group(
                project, security_group_name=security_group_name)
        except ConnectionError as ce:
            logger.exception(
                "Failed to establish connection."
                " Security group creation FAILED")
            return None
        except NeutronClientException as nce:
            if nce.status_code != 404:
                logger.exception("Encountered unknown exception while renaming"
                                 " the security group")
            return None
        # Start creating security group
        return self.user_manager.build_security_group(
            user.name, password, project.name,
            security_group_name, rules_list)

    def add_rules_to_security_groups(self, core_identity_list,
                                     security_group_name, rules_list):
        for identity in core_identity_list:
            creds = self.parse_identity(identity)
            sec_group = self.user_manager.find_security_group(
                creds["username"], creds["password"], creds["tenant_name"],
                security_group_name)
            if not sec_group:
                raise Exception("No security gruop found matching name %s"
                                % security_group_name)
            self.user_manager.add_security_group_rules(
                creds["username"], creds["password"], creds["tenant_name"],
                security_group_name, rules_list)

    def get_or_create_keypair(self, username, password, project_name,
                              keyname, public_key):
        """
        keyname - Name of the keypair
        public_key - Contents of public key in OpenSSH format
        """
        clients = self.get_openstack_clients(username, password, project_name)
        if self.identity_version == 2:
            nova = clients["nova"]
            keypairs = nova.keypairs.list()
        else:
            osdk = clients["openstack_sdk"]
            keypairs = [kp for kp in osdk.compute.keypairs()]
        for kp in keypairs:
            if kp.name == keyname:
                if kp.public_key != public_key:
                    raise Exception(
                        "Mismatched public key found for keypair named: %s"
                        ". Expected: %s Original: %s"
                        % (keyname, public_key, kp.public_key))
                return (kp, False)
        return (self.create_keypair(
            username, password, project_name, keyname, public_key), True)

    def create_keypair(self, username, password,
                       project_name, keyname, public_key):
        """
        keyname - Name of the keypair
        public_key - Contents of public key in OpenSSH format
        """
        clients = self.get_openstack_clients(username, password, project_name)
        if self.identity_version == 2:
            nova = clients["nova"]
            keypair = nova.keypairs.create(
                    keyname,
                    public_key=public_key)
        else:
            osdk = clients["openstack_sdk"]
            keypair = osdk.compute.create_keypair(
                name=keyname,
                public_key=public_key)
        return keypair

    def shared_images_for(self, image_id):
        projects = []
        shared_with = self.image_manager.shared_images_for(
            image_id=image_id)
        projects = [self.get_project_by_id(member.member_id)
                    for member in shared_with]
        return projects

    def share_image_with_project(self, glance_image, project_name):
        try:
            self.image_manager.share_image(glance_image, project_name)
            self.accept_shared_image(glance_image, project_name)
            logger.info("Added Cloud Access: %s-%s"
                        % (glance_image, project_name))
        except GlanceClientException as gce:
            message = gce.details
            if 'is duplicated for image' not in message\
                    and 'is already associated with image' not in message:
                raise

    def accept_shared_image(self, glance_image, project_name):
        """
        This is only required when sharing using 'the v2 api' on glance.
        """
        # FIXME: Abusing the 'project_name' == 'username' mapping
        clients = self.get_openstack_clients(project_name)
        project = self.user_manager.get_project(project_name)
        glance = clients["glance"]
        glance.image_members.update(
            glance_image.id,
            project.id,
            'accepted')

        

    def rebuild_security_groups(self, core_identity, rules_list=None):
        creds = self.parse_identity(core_identity)
        if not rules_list:
            rules_list = self.get_config('network', 'default_security_rules', DEFAULT_RULES)
        return self.user_manager.build_security_group(
            creds["username"], creds["password"], creds["tenant_name"],
            creds["tenant_name"], rules_list, rebuild=True)

    def parse_identity(self, core_identity):
        identity_creds = self._libcloud_to_openstack(
            core_identity.get_credentials())
        return identity_creds

    def clean_credentials(self, credential_dict):
        """
        This function cleans up a dictionary of credentials.
        After running this function:
        * Erroneous dictionary keys are removed
        * Missing credentials are listed
        """
        creds = ["username", "password", "project_name"]
        missing_creds = []
        # 1. Remove non-credential information from the dict
        for key in credential_dict.keys():
            if key not in creds:
                credential_dict.pop(key)
        # 2. Check the dict has all the required credentials
        for c in creds:
            if not hasattr(credential_dict, c):
                missing_creds.append(c)
        return missing_creds

    def create_identity(self, username, password, project_name,
                        quota=None, max_quota=False, account_admin=False):

        if not self.core_provider:
            raise Exception("AccountDriver not initialized by provider, "
                            "cannot create identity")
        identity = Identity.create_identity(
            username, self.core_provider.location,
            quota=quota,
            # Flags..
            max_quota=max_quota, account_admin=account_admin,
            # Pass in credentials with cred_ namespace
            cred_key=username, cred_secret=password,
            cred_ex_tenant_name=project_name,
            cred_ex_project_name=project_name)

        # Return the identity
        return identity

    def rebuild_project_network(self, username, project_name,
                                dns_nameservers=[]):
        self.network_manager.delete_project_network(username, project_name)
        net_args = self._base_network_creds()
        self.network_manager.create_project_network(
            username,
            self.hashpass(username),
            project_name,
            get_unique_number=_get_unique_id,
            dns_nameservers=dns_nameservers,
            **net_args)
        return True

    def delete_security_group(self, identity):
        identity_creds = self.parse_identity(identity)
        project_name = identity_creds["tenant_name"]
        project = self.user_manager.keystone.projects.find(name=project_name)
        sec_group_r = self.network_manager.neutron.list_security_groups(
            tenant_id=project.id)
        sec_groups = sec_group_r["security_groups"]
        for sec_group in sec_groups:
            self.network_manager.neutron.delete_security_group(sec_group["id"])
        return True

    def initialize_network_strategy(self, topology_name, identity, network_driver, neutron):
        """
        Select a network topology and initialize it with the identity/provider specific information required.
        """
        # Select Cls
        if not topology_name:
            logger.info("Selecting default topology - ExternalRouter")
            NetworkTopologyStrategyCls = ExternalRouter
        else:
            NetworkTopologyStrategyCls = get_topology_cls(topology_name)

        try:
            network_strategy = NetworkTopologyStrategyCls(identity, network_driver, neutron)
            # validate should raise exception if mis-configured.
            network_strategy.validate(identity)
        except:
            logger.exception(
                "Error initializing Network Topology - %s + %s " %
                (NetworkTopologyStrategyCls, identity))
            raise
        return network_strategy

    def dns_nameservers_for(self, identity):
        dns_nameservers = [
            dns_server.ip_address for dns_server
            in identity.provider.dns_server_ips.order_by('order')
        ]
        return dns_nameservers

    def delete_user_network(self, identity, options={}):
        """
        1. Look at the provider for network topology hints
        2. If no network topology exists, use the "Default network" settings.
        3. Delete network based on topology
        """

        identity_creds = self.parse_identity(identity)
        project_name = identity_creds["tenant_name"]
        neutron = self.get_openstack_client(identity, 'neutron')
        topology_name = self.get_config('network', 'topology', None)
        if not topology_name:
            logger.error(
                "Network topology not selected -- "
                "Will attempt to use the last known default: ExternalRouter.")
        network_strategy = self.initialize_network_strategy(
            topology_name, identity, self.network_manager, neutron)
        skip_network = options.get("skip_network", False)
        return network_strategy.delete(skip_network=skip_network)

    def find_user_network(self, identity):
        """
        1. Look at the provider for network topology hints
        2. If no network topology exists, use the "Default network" settings.
        3. Create network based on topology
        """
        # Prepare args

        identity_creds = self.parse_identity(identity)
        username = identity_creds["username"]
        project_name = identity_creds["tenant_name"]
        neutron = self.get_openstack_client(identity, 'neutron')
        dns_nameservers = self.dns_nameservers_for(identity)
        network = self.network_manager.find_network(
            "%s-net" % project_name)
        # Use `network.name` from here
        subnet = self.network_manager.find_subnet(
            "%s-subnet" % project_name)
        router = self.network_manager.find_router(
            "%s-router" % project_name)
        # gateway = self.network_manager.find_router_gateway(
        #     "%s-router" % project_name)
        interface = None
        if router and subnet:
            interface = self.network_manager.find_router_interface(
            router[0], subnet[0])
        network_resources = {
            'network': network,
            'subnet': subnet,
            'router': router,
            #'gateway': gateway,
            'interface': interface,
        }
        return network_resources

    def create_user_network(self, identity):
        """
        1. Look at the provider for network topology hints
        2. If no network topology exists, use the "Default network" settings.
        3. Create network based on topology
        """
        # Prepare args

        identity_creds = self.parse_identity(identity)
        username = identity_creds["username"]
        # NOTE: While 'prefixing' would be nice, how we transition to this
        #       when we already have "non-prefixed" resources might be tough.
        #       to avoid conflicts with production boxes, we will not implement
        #       the prefixing portion now.
        #prefix_name = "atmo_%s" % (identity_creds["tenant_name"],)
        prefix_name = "%s" % (identity_creds["tenant_name"],)
        neutron = self.get_openstack_client(identity, 'neutron')
        dns_nameservers = self.dns_nameservers_for(identity)
        topology_name = self.get_config('network', 'topology', None)
        if not topology_name:
            logger.error(
                "Network topology not selected -- "
                "Will attempt to use the last known default: ExternalRouter.")
        network_strategy = self.initialize_network_strategy(
            topology_name, identity, self.network_manager, neutron)
        network_resources = network_strategy.create(
            username=username, dns_nameservers=dns_nameservers)
        network_strategy.post_create_hook(network_resources)
        return network_resources

    # Useful methods called from above..
    def delete_account(self, username, projectname):
        self.os_delete_account(username, projectname)
        Identity.delete_identity(username, self.core_provider.location)

    def os_delete_account(self, username, projectname):
        project = self.user_manager.get_project(projectname)

        # 1. Network cleanup
        if project:
            self.network_manager.delete_project_network(username, projectname)
            # 2. Role cleanup (Admin too)
            self.user_manager.delete_all_roles(username, projectname)
            adminuser = self.user_manager.keystone.username
            self.user_manager.delete_all_roles(adminuser, projectname)
            # 3. Project cleanup
            self.user_manager.delete_project(projectname)
        # 4. User cleanup
        user = self.user_manager.get_user(username)
        if user:
            self.user_manager.delete_user(username)
        return True

    def hashpass(self, username):
        """
        Create a unique password using 'username'
        """
        #FIXME: Remove these lines when crypt_hashpass is no longer used.
        strategy = self.get_config('user', 'strategy', '')
        cloud_pass = self.get_config('user', 'secret', '')

        if strategy == 'crypt':
            return self.crypt_hashpass(username)
        elif strategy == 'sha_v1':
            return self.sha_v1_hashpass(username, cloud_pass)
        else:
            return self.sha_v2_hashpass(username, cloud_pass)

    def sha_v2_hashpass(self, username, cloud_pass):
        if not cloud_pass or len(cloud_pass) < 32:
            raise ValueError("Cloud config ['user']['secret'] is required and " +
                    "must be of length 32 or more")

        if not username:
            raise ValueError("Missing username, cannot create hash")
        return sha256(username + cloud_pass).hexdigest()

    def sha_v1_hashpass(self, username, cloud_pass):
        if not cloud_pass:
            raise ValueError("Cloud config ['user']['secret'] is required")

        if not username:
            raise ValueError("Missing username, cannot create hash")
        return sha256(cloud_pass + username).hexdigest()

    def crypt_hashpass(self, username):
        """
        Create a unique password using 'username'
        """
        import crypt
        cloud_pass = self.get_config('user', 'secret', None)
        secret_salt = str(cloud_pass).translate(None, string.punctuation)
        password = crypt.crypt(username, secret_salt)
        return password

    def get_project_name_for(self, username):
        """
        This should always map project to user
        For now, they are identical..
        TODO: Make this intelligent. use keystone.
        """
        return username

    def _get_image(self, *args, **kwargs):
        return self.image_manager.get_image(*args, **kwargs)

    # For one-time caching
    def _list_all_images(self, *args, **kwargs):
        return self.image_manager.list_images(*args, **kwargs)

    def tenant_instances_map(
            self,
            status_list=[],
            match_all=False,
            include_empty=False):
        """
        Maps 'Tenant' objects to all the 'owned instances' as listed by the admin driver
        Optional fields:
        * status_list (list) - If provided, only include instance if it's status/tmp_status matches a value in the list.
        * match_all (bool) - If True, instances must match ALL words in the list.
        * include_empty (bool) - If True, include ALL tenants in the map.
        """
        all_projects = self.list_projects()
        all_instances = self.list_all_instances()
        if include_empty:
            project_map = {proj: [] for proj in all_projects}
        else:
            project_map = {}
        for instance in all_instances:
            try:
                # NOTE: will someday be 'projectId'
                tenant_id = instance.extra['tenantId']

                project = [p for p in all_projects if p.id == tenant_id][0]
            except (ValueError, KeyError):
                raise Exception(
                    "The implementaion for recovering a tenant id has changed. Update the code base above this line!")

            metadata = instance._node.extra.get('metadata', {})
            instance_status = instance.extra.get('status')
            task = instance.extra.get('task')
            tmp_status = metadata.get('tmp_status', '')
            if status_list:
                if match_all:
                    truth = all(
                        True if (
                            status_name and status_name in [
                                instance_status,
                                task,
                                tmp_status]) else False for status_name in status_list)
                else:
                    truth = any(
                        True if (
                            status_name and status_name in [
                                instance_status,
                                task,
                                tmp_status]) else False for status_name in status_list)
                if not truth:
                    logger.info(
                        "Found an instance:%s for tenant:%s but skipped because %s could be found in the list: (%s - %s - %s)" %
                        (instance.id,
                         project.name,
                         "none of the status_names" if not match_all else "not all of the status names",
                         instance_status,
                         task,
                         tmp_status))
                    continue
            instance_list = project_map.get(project, [])
            instance_list.append(instance)
            project_map[project] = instance_list
        return project_map

    def list_all_instances(self, **kwargs):
        return self.admin_driver.list_all_instances(**kwargs)

    def list_all_images(self, **kwargs):
        return self.image_manager.list_images(**kwargs)

    def list_all_snapshots(self, **kwargs):
        return [img for img in self.list_all_images(**kwargs) if 'snapshot' in img.get('image_type','image').lower()]

    def get_project_by_id(self, project_id):
        return self.user_manager.get_project_by_id(project_id)

    def get_project(self, project_name, **kwargs):
        if self.identity_version > 2:
            kwargs = self._parse_domain_kwargs(kwargs)
        return self.user_manager.get_project(project_name, **kwargs)

    def _make_tenant_id_map(self):
        all_projects = self.list_projects()
        tenant_id_map = {project.id: project.name for project in all_projects}
        return tenant_id_map

    def create_trust(
            self,
            trustee_project_name, trustee_username, trustee_domain_name,
            trustor_project_name, trustor_username, trustor_domain_name,
            roles=[], impersonation=True):
        """
        Trustee == Consumer
        Trustor == Resource Owner
        Given the *names* of projects, users, and domains
        gather all required information for a Trust-Create
        create a new trust object

        NOTE: we set impersonation to True
        -- it has a 'normal default' of False!
        """
        default_roles = [{"name": "admin"}]
        trustor_domain = self.openstack_sdk.identity.find_domain(
            trustor_domain_name)
        if not trustor_domain:
            raise ValueError("Could not find trustor domain named %s"
                             % trustor_domain_name)

        trustee_domain = self.openstack_sdk.identity.find_domain(
            trustee_domain_name)
        if not trustee_domain:
            raise ValueError("Could not find trustee domain named %s"
                             % trustee_domain_name)

        trustee_user = self.get_user(
            trustee_username, domain_id=trustee_domain.id)
        # trustee_project = self.get_project(
        #    trustee_username, domain_name=trustee_domain.id)
        trustor_user = self.get_user(
            trustor_username, domain_id=trustor_domain.id)
        trustor_project = self.get_project(
            trustor_project_name, domain_id=trustor_domain.id)

        if not roles:
            roles = default_roles

        new_trust = self.openstack_sdk.identity.create_trust(
            impersonation=impersonation,
            project_id=trustor_project.id,
            trustor_user_id=trustor_user.id,
            trustee_user_id=trustee_user.id,
            roles=roles,
            domain_id=trustee_domain.id)
        return new_trust

    def list_trusts(self):
        return [t for t in self.openstack_sdk.identity.trusts()]

    def list_projects(self, **kwargs):
        if self.identity_version > 2:
            kwargs = self._parse_domain_kwargs(kwargs, domain_override='domain')
        return self.user_manager.list_projects(**kwargs)

    def list_roles(self, **kwargs):
        """
        Keystone already accepts 'domain_name' to restrict what roles to return
        """
        return self.user_manager.keystone.roles.list(**kwargs)

    def get_role(self, role_name_or_id, **list_kwargs):
        if self.identity_version > 2:
            list_kwargs = self._parse_domain_kwargs(list_kwargs)
        role_list = self.list_roles(**list_kwargs)
        found_roles = [role for role in role_list if role.id == role_name_or_id or role.name == role_name_or_id]
        if not found_roles:
            return None
        if len(found_roles) > 1:
            raise Exception("role name/id %s matched more than one value -- Fix the code" % (role_name_or_id,))
        return found_roles[0]

    def get_user(self, user_name_or_id, **list_kwargs):
        user_list = self.list_users(**list_kwargs)
        found_users = [user for user in user_list if user.id == user_name_or_id or user.name == user_name_or_id]
        if not found_users:
            return None
        if len(found_users) > 1:
            raise Exception("User name/id %s matched more than one value -- Fix the code" % (user_name_or_id,))
        return found_users[0]

    def _parse_domain_kwargs(self, kwargs, domain_override='domain_id', default_domain='default'):
        """
        CLI's replace domain_name with the actual domain.
        We replicate that functionality to avoid operator-frustration.
        """
        domain_key = 'domain_name'
        if self.identity_version <= 2:
            return kwargs
        if domain_override in kwargs:
            if domain_key in kwargs:
                kwargs.pop(domain_key)
            return kwargs
        if domain_key not in kwargs:
            kwargs[domain_key] = default_domain # Set to default domain

        domain_name_or_id = kwargs.get(domain_key)
        domain = self.openstack_sdk.identity.find_domain(domain_name_or_id)
        if not domain:
            raise ValueError("Could not find domain %s by name or id."
                             % domain_name_or_id)
        kwargs.pop(domain_key, '')
        kwargs[domain_override] = domain.id
        return kwargs

    def list_users(self, **kwargs):
        if self.identity_version > 2:
            kwargs = self._parse_domain_kwargs(kwargs, domain_override='domain')
        return self.user_manager.keystone.users.list(**kwargs)

    def get_quota_limit(self, username, project_name):
        limits = {}
        abs_limits = self.get_absolute_limits()
        user_limits = self.get_user_limits(username, project_name)
        if abs_limits:
            limits.update(abs_limits)
        if user_limits:
            limits.update(user_limits)
        return limits

    def get_absolute_limits(self):
        limits = {}
        os_limits = self.admin_driver._connection.ex_get_limits()
        try:
            absolute_limits = os_limits['absolute']
            limits['cpu'] = absolute_limits['maxTotalCores']
            limits['floating_ips'] = absolute_limits['maxTotalFloatingIps']
            limits['instances'] = absolute_limits['maxTotalInstances']
            limits['keypairs'] = absolute_limits['maxTotalKeypairs']
            limits['ram'] = absolute_limits['maxTotalRAMSize']
        except:
            logger.exception("The method for 'reading' absolute limits has changed!")
            
        return limits

    def get_user_limits(self, username, project_name):
        limits = {}
        try:
            user_id = self.get_user(username).id
        except:
            logger.exception("Failed to find user %s" % username)
            raise ValueError ("Unknown user %s" % username)

        try:
            project_id = self.get_project(project_name).id
        except:
            logger.exception("Failed to find project %s" % project_name)
            raise ValueError ("Unknown project %s" % project_name)

        user_limits = self._ex_list_quota_for_user(user_id, project_id)

        if not user_limits:
            return limits
        try:
            user_quota = user_limits['quota_set']
            limits['cpu'] = user_quota['cores']
            limits['floating_ips'] = user_quota['floating_ips']
            limits['instances'] = user_quota['instances']
            limits['keypairs'] = user_quota['key_pairs']
            limits['ram'] = user_quota['ram']
        except:
            logger.exception("The method for 'reading' absolute limits has changed!")

        return limits

    def _ex_list_quota_for_user(self, user_id, tenant_id):
        """
        """
        server_resp = self.admin_driver._connection.connection.request('/os-quota-sets/%s?user_id=%s'
                                             % (tenant_id, user_id))
        quota_obj = server_resp.object
        return quota_obj
        



    def list_usergroup_names(self):
        return [user.name for (user, project) in self.list_usergroups()]

    def list_usergroups(self):
        """
        TODO: This function is AWFUL just scrap it.
        """
        users = self.list_users()
        groups = self.list_projects()
        usergroups = []
        admin_usernames = self.core_provider.list_admin_names()
        for group in groups:
            for user in users:
                if user.name in admin_usernames:
                    continue
                if user.name in group.name:
                    usergroups.append((user, group))
                    break
        return usergroups


    def _get_horizon_url(self, tenant_id):
        parsed_url = urlparse(self.provider_creds["auth_url"])
        return "https://%s/horizon/auth/switch/%s/?next=/horizon/project/" %\
            (parsed_url.hostname, tenant_id)

    def get_openstack_clients(self, username, password=None, tenant_name=None):
        # Build credentials for each manager
        all_creds = self._get_openstack_credentials(
            username, password, tenant_name)
        # Initialize managers with respective credentials
        all_clients = self.get_user_clients(all_creds)
        openstack_sdk = self.get_openstack_sdk_client(all_creds)
        neutron = self.get_neutron_client(all_creds)
        glance = self.get_glance_client(all_creds)
        all_clients.update({
            "glance": glance,
            "neutron": neutron,
            "openstack_sdk": openstack_sdk,
            "horizon": self._get_horizon_url(all_clients['keystone'].tenant_id)
        })
        return all_clients

    def get_openstack_client(self, identity, client_name):
        identity_creds = self.parse_identity(identity)
        username = identity_creds["username"]
        password = identity_creds["password"]
        project_name = identity_creds["tenant_name"]
        all_creds = self._get_openstack_credentials(
            username, password, project_name)

        if client_name == 'neutron':
            return self.get_neutron_client(all_creds)
        elif client_name == 'glance':
            return self.get_glance_client(all_creds)
        elif client_name == 'keystone':
            return self.get_user_clients(all_creds)['keystone']
        elif client_name == 'nova':
            return self.get_user_clients(all_creds)['nova']
        elif client_name == 'swift':
            return self.get_user_clients(all_creds)['swift']
        elif client_name == 'openstack':
            return self.get_openstack_sdk_client(all_creds)
        else:
            raise ValueError("Invalid client_name %s" % client_name)

    def get_glance_client(self, all_creds):
        image_creds = self._build_image_creds(all_creds)
        _, _, glance = self.image_manager._new_connection(**image_creds)
        return glance

    def get_neutron_client(self, all_creds):
        net_creds = self._build_network_creds(all_creds)
        neutron = self.network_manager.new_connection(**net_creds)
        return neutron

    def get_user_clients(self, all_creds):
        user_creds = self._build_user_creds(all_creds)
        (keystone, nova, swift) = self.user_manager.new_connection(
            **user_creds)
        return {
            "keystone": keystone,
            "nova": nova,
            "swift": swift
        }
    def get_openstack_sdk_client(self, all_creds):
        sdk_creds = self._build_sdk_creds(all_creds)
        openstack_sdk = _connect_to_openstack_sdk(**sdk_creds)
        return openstack_sdk

    def _get_openstack_credentials(self, username,
                                   password=None, tenant_name=None):
        if not tenant_name:
            tenant_name = self.get_project_name_for(username)
        if not password:
            password = self.hashpass(tenant_name)
        version = self.user_manager.keystone_version() 
        if version == 2:
            ex_version = '2.0_password'
        elif version == 3:
            ex_version = '3.x_password'

        osdk_creds = {
            "auth_url": self.user_manager.nova.client.auth_url.replace('/v3','').replace('/v2.0',''),
            "admin_url": self.user_manager.keystone._management_url.replace('/v2.0','').replace('/v3',''),
            "ex_force_auth_version": ex_version,
            "region_name": self.user_manager.nova.client.region_name,
            "username": username,
            "password": password,
            "tenant_name": tenant_name
        }
        return osdk_creds

    # Credential manipulaters
    def get_tenant_name(self, credentials):
        tenant_name = credentials.get('ex_tenant_name')
        if not tenant_name:
            tenant_name = credentials.get('tenant_name')
        if not tenant_name:
            tenant_name = credentials.get('ex_project_name')
        if not tenant_name:
            tenant_name = credentials.get('project_name')
        return tenant_name

    def _libcloud_to_openstack(self, credentials):
        credentials["username"] = credentials.pop("key")
        credentials["password"] = credentials.pop("secret")
        credentials["tenant_name"] = self.get_tenant_name(credentials)
        return credentials

    def _base_network_creds(self):
        """
        These credentials should be used when another user/pass/tenant
        combination will be used
        NOTE: JETSTREAM auth_url to be '/v3'
        """
        net_args = self.provider_creds.copy()
        # NOTE: The neutron 'auth_url' is the ADMIN_URL
        net_args['tenant_name'] = self.get_tenant_name(self.credentials)
        net_args["auth_url"] = net_args.pop("admin_url")\
            .replace("/tokens", "").replace('/v2.0', '').replace('/v3', '')
        if self.identity_version == 3:
            auth_prefix = '/v3'
        elif self.identity_version == 2:
            auth_prefix = '/v2.0'

        if auth_prefix not in net_args['auth_url']:
            net_args['auth_url'] += auth_prefix
        return net_args

    def _build_network_creds(self, credentials):
        """
        Credentials - dict()

        return the credentials required to build a "NetworkManager" object
        NOTE: JETSTREAM auth_url to be '/v3'
        """
        net_args = credentials.copy()
        # Required:
        net_args.get("username")
        net_args.get("password")
        net_args.get("tenant_name")

        net_args.get("router_name")
        net_args.get("region_name")
        # NOTE: The neutron 'auth_url' is the ADMIN_URL
        net_args["auth_url"] = net_args.pop("admin_url").replace("/tokens", "")
        # Ignored:
        net_args.pop("location", None)
        net_args.pop("ex_project_name", None)
        net_args.pop("ex_force_auth_version", None)
        auth_url = net_args.get('auth_url')
        if self.identity_version == 3:
            auth_prefix = '/v3'
        elif self.identity_version == 2:
            auth_prefix = '/v2.0'

        net_args["auth_url"] = auth_url.replace("/v2.0", "").replace('/v3', '').replace("/tokens", "")
        if auth_prefix not in net_args['auth_url']:
            net_args["auth_url"] += auth_prefix
        return net_args

    def _build_image_creds(self, credentials):
        """
        Credentials - dict()

        return the credentials required to build a "UserManager" object
        NOTE: Expects auth_url to be '/v2.0/tokens'
        NOTE: JETSTREAM auth_url to be '/v3'
        """
        img_args = credentials.copy()
        img_args['tenant_name'] = self.get_tenant_name(credentials)
        # Required:
        for required_arg in [
                "username",
                "password",
                "tenant_name",
                "auth_url",
                "region_name"]:
            if required_arg not in img_args or not img_args[required_arg]:
                raise ValueError(
                    "ImageManager is missing a Required Argument: %s" %
                    required_arg)
        ex_auth_version = img_args.get("ex_force_auth_version", '2.0_password')
        # Supports v2.0 or v3 Identity
        if ex_auth_version.startswith('2'):
            auth_url_prefix = "/v2.0/tokens"
            auth_version = 'v2.0'
        elif ex_auth_version.startswith('3'):
            auth_url_prefix = "/v3/tokens"
            auth_version = 'v3'
        img_args['version'] = auth_version

        img_args["auth_url"] = img_args.get('auth_url','').replace("/v2.0","").replace("/tokens", "").replace('/v3','')
        if auth_url_prefix not in img_args['auth_url']:
            img_args["auth_url"] += auth_url_prefix
        return img_args

    def _build_user_creds(self, credentials):
        """
        Credentials - dict()

        return the credentials required to build a "UserManager" object
        NOTE: Expects auth_url to be '/v2.0'
        """
        user_args = credentials.copy()
        # Required args:
        user_args.get("username")
        user_args.get("password")
        user_args["tenant_name"] = self.get_tenant_name(credentials)
        ex_auth_version = user_args.pop("ex_force_auth_version", '2.0_password')
        # Supports v2.0 or v3 Identity
        if ex_auth_version.startswith('2'):
            auth_url_prefix = "/v2.0/"
            auth_version = 'v2.0'
        elif ex_auth_version.startswith('3'):
            auth_url_prefix = "/v3/"
            auth_version = 'v3'

        auth_url = user_args.get('auth_url')
        user_args["auth_url"] = auth_url.replace("/v2.0", "").replace("/tokens", "")
        if auth_url_prefix not in user_args['auth_url']:
            user_args["auth_url"] += auth_url_prefix
        user_args.get("region_name")
        user_args['version'] = user_args.get("version", auth_version)
        # Removable args:
        user_args.pop("admin_url", None)
        user_args.pop("location", None)
        user_args.pop("router_name", None)
        user_args.pop("ex_project_name", None)

        return user_args

    def _build_sdk_creds(self, credentials):
        """
        Credentials - dict()

        return the credentials required to build an "Openstack SDK" connection
        NOTE: Expects auth_url to be ADMIN aand be '/v3'
        """
        os_args = credentials.copy()
        # Required args:
        os_args.get("username")
        os_args.get("password")
        os_args['project_name'] = self.get_tenant_name(os_args)
        os_args.get("region_name")

        ex_auth_version = os_args.pop("ex_force_auth_version", '2.0_password')
        # Supports v2.0 or v3 Identity
        if ex_auth_version.startswith('2'):
            auth_url_prefix = "/v2.0/"
            auth_version = 'v2.0'
        elif ex_auth_version.startswith('3'):
            auth_url_prefix = "/v3/"
            auth_version = 'v3'
        os_args["auth_url"] = os_args.get("auth_url")\
            .replace("/tokens", "").replace('/v2.0', '').replace('/v3', '')

        # NOTE: Openstack 'auth_url' is ACTUALLY the admin url.
        if auth_url_prefix not in os_args['admin_url']:
            os_args["auth_url"] = os_args['admin_url'] + auth_url_prefix

        if 'project_domain_name' not in os_args:
            os_args['project_domain_name'] = 'default'
        if 'user_domain_name' not in os_args:
            os_args['user_domain_name'] = 'default'
        if 'identity_api_version' not in os_args:
            os_args['identity_api_version'] = 3 #NOTE: this is what we use to determine whether or not to make openstack_sdk
        # Removable args:
        os_args.pop("ex_force_auth_version", None)
        os_args.pop("admin_url", None)
        os_args.pop("location", None)
        os_args.pop("router_name", None)
        os_args.pop("ex_project_name", None)
        os_args.pop("ex_tenant_name", None)
        os_args.pop("tenant_name", None)
        return os_args<|MERGE_RESOLUTION|>--- conflicted
+++ resolved
@@ -68,11 +68,7 @@
         is_v3 = '3' in keystone_auth_version
         version_prefix = "/v2.0" if is_v2 else '/v3'
         #auth_url = all_creds.get('auth_url', '<AUTH URL MISSING>') + version_prefix
-<<<<<<< HEAD
-        admin_url = all_creds.get('admin_url', '<ADMIN URL MISSING>').replace("/v2.0/tokens","") + version_prefix
-=======
         admin_url = all_creds.get('admin_url', '<ADMIN URL MISSING>').replace('/v2.0/tokens', '') + version_prefix
->>>>>>> 216e396c
         export_data = {
             "OS_REGION_NAME": region_name,
             "OS_AUTH_URL": admin_url,
