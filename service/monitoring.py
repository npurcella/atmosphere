--- conflicted
+++ resolved
@@ -197,13 +197,8 @@
                 # NOTE: Intentionally added to allow time for
                 #      the Cloud to begin 'suspend' operation
                 #      before querying for the instance again.
-<<<<<<< HEAD
-                time = random.uniform(2, 6)
-                time.sleep(time)
-=======
                 wait_time = random.uniform(2,6)
                 time.sleep(wait_time)
->>>>>>> c353cf66
                 updated_esh = driver.get_instance(instance.id)
                 convert_esh_instance(
                     driver, updated_esh,
