import time

from django.utils import timezone
from threepio import celery_logger

from celery.decorators import task
from celery.result import allow_join_result

from chromogenic.export import export_source
from chromogenic.tasks import machine_imaging_task, migrate_instance_task

from atmosphere.celery_init import app

from core.email import \
    send_image_request_email, send_image_request_failed_email
from core.models.machine_request import MachineRequest
from core.models.export_request import ExportRequest
from core.models.identity import Identity
from core.models.status_type import StatusType

from service.driver import get_admin_driver, get_esh_driver, get_account_driver
from service.deploy import freeze_instance, sync_instance
from service.machine import process_machine_request
from service.tasks.driver import wait_for_instance, destroy_instance


def _get_imaging_task(orig_managerCls, orig_creds,
                      dest_managerCls, dest_creds, imaging_args):
    # NOTE: destManagerCls may == origManagerCls,
    #      but creds MUST be different for a migration.
    if dest_managerCls and dest_creds != orig_creds:
        migrate_task = migrate_instance_task.si(
            orig_managerCls, orig_creds, dest_managerCls, dest_creds,
            **imaging_args)
        return migrate_task
    else:
        image_task = machine_imaging_task.si(
            orig_managerCls, orig_creds, imaging_args)
        return image_task


def _recover_from_error(status):
    if not status:
        return False, status
    if 'exception' in status.lower():
        return True, status[
            status.find("(") + 1:status.find(")")]
    return False, status


@task(name='export_request_task', queue="imaging", ignore_result=False)
def export_request_task(export_request_id):
    celery_logger.info("export_request_task task started at %s." % timezone.now())
    export_request = ExportRequest.objects.get(id=export_request_id)
    export_request.status = 'processing'
    export_request.save()

    (orig_managerCls, orig_creds) = export_request.prepare_manager()
    default_kwargs = export_request.get_export_args()
    file_loc = export_source(orig_managerCls, orig_creds, default_kwargs)

    celery_logger.info("export_request_task task finished at %s." % timezone.now())
    return file_loc


def start_export_request(export_request, delay=False):
    """
    Build up a machine export task using core.models.export_request
    """
    export_request.status = 'exporting'
    export_request.save()
    if delay:
        file_location = export_request_task(export_request.id)
        file_location = process_export(file_location, export_request.id)
        return file_location

    export_task = export_request_task.s(export_request.id)
    process_task = process_export.s(export_request.id)

    export_task.link(process_task)

    export_error_task = export_request_error.s(export_request.id)
    export_task.link_error(export_error_task)
    process_task.link_error(export_error_task)

    async = export_task.apply_async()
    if delay:
        async.get()
    return async


def start_machine_imaging(machine_request, delay=False):
    """
    Builds up a machine imaging task using core.models.machine_request
    delay - If true, wait until task is completed before returning
    """

    new_status, _ = StatusType.objects.get_or_create(name="started")
    machine_request.status = new_status
    machine_request.save()
    
    original_status = machine_request.old_status
    last_run_error, original_status = _recover_from_error(original_status)

    if last_run_error:
        machine_request.old_status = original_status
        machine_request.save()
    instance_id = machine_request.instance.provider_alias

    (orig_managerCls, orig_creds,
     dest_managerCls, dest_creds) = machine_request.prepare_manager()
    imaging_args = machine_request.get_imaging_args()

    admin_driver = get_admin_driver(machine_request.new_machine_provider)
    admin_ident = machine_request.new_admin_identity()

    imaging_error_task = machine_request_error.s(machine_request.id)

    # Task 2 = Imaging w/ Chromogenic
    imaging_task = _get_imaging_task(orig_managerCls, orig_creds,
                                     dest_managerCls, dest_creds,
                                     imaging_args)
    imaging_task.link_error(imaging_error_task)
    # Assume we are starting from the beginning.
    init_task = imaging_task
    # Task 2 = Process the machine request
    if 'processing' in original_status:
        # If processing, start here..
<<<<<<< HEAD
        image_id = original_status.replace("processing - ", "")
        logger.info("Start with processing:%s" % image_id)
=======
        image_id = machine_request.status.replace("processing - ", "")
        celery_logger.info("Start with processing:%s" % image_id)
>>>>>>> 94db7671
        process_task = process_request.s(image_id, machine_request.id)
        init_task = process_task
    else:
        # Link from imaging to process..
        process_task = process_request.s(machine_request.id)
        imaging_task.link(process_task)
    process_task.link_error(imaging_error_task)

    # Task 3 = Validate the new image by launching an instance
    if 'validating' in original_status:
        image_id = machine_request.new_machine.identifier
        celery_logger.info("Start with validating:%s" % image_id)
        # If validating, seed the image_id and start here..
        validate_task = validate_new_image.s(image_id, machine_request.id)
        init_task = validate_task
    else:
        validate_task = validate_new_image.s(machine_request.id)
        process_task.link(validate_task)

    # Task 4 = Wait for new instance to be 'active'
    wait_for_task = wait_for_instance.s(
        # NOTE: 1st arg, instance_id, passed from last task.
        admin_driver.__class__,
        admin_driver.provider,
        admin_driver.identity,
        "active",
        return_id=True)
    validate_task.link(wait_for_task)
    validate_task.link_error(imaging_error_task)

    # Task 5 = Terminate the new instance on completion
    destroy_task = destroy_instance.s(
        admin_ident.uuid)
    wait_for_task.link(destroy_task)
    wait_for_task.link_error(imaging_error_task)
    # Task 6 - Finally, email the user that their image is ready!
    # NOTE: si == Ignore the result of the last task.
    email_task = imaging_complete.si(machine_request.id)
    destroy_task.link_error(imaging_error_task)
    destroy_task.link(email_task)

    email_task.link_error(imaging_error_task)
    # Set status to imaging ONLY if our initial task is the imaging task.
    if init_task == imaging_task:
        machine_request.old_status = 'imaging'
        machine_request.save()
    # Start the task.
    async = init_task.apply_async()
    if delay:
        async.get()
    return async


def set_machine_request_metadata(machine_request, image_id):
    admin_driver = get_admin_driver(machine_request.new_machine_provider)
    machine = admin_driver.get_machine(image_id)
    lc_driver = admin_driver._connection
    if not machine:
        celery_logger.warn("Could not find machine with ID=%s" % image_id)
        return
    if not hasattr(lc_driver, 'ex_set_image_metadata'):
        return
    metadata = lc_driver.ex_get_image_metadata(machine)

    if machine_request.new_application_description:
        metadata['description'] = machine_request.new_application_description
    if machine_request.new_version_tags:
        metadata['tags'] = machine_request.new_version_tags
    celery_logger.info("LC Driver:%s - Machine:%s - Metadata:%s"
                % (lc_driver, machine.id, metadata))
    lc_driver.ex_set_image_metadata(machine, metadata)
    return machine


@task(name='process_export', queue="imaging", ignore_result=False)
def process_export(export_file_path, export_request_id):
    export_request = ExportRequest.objects.get(id=export_request_id)
    export_request.complete_export(export_file_path)
    # send_image_export_email(export_request.new_machine_owner,
    #                         export_request.new_machine,
    #                         export_request.new_application_name)
    return export_file_path


@task(name='export_request_error')
def export_request_error(task_uuid, export_request_id):
    celery_logger.info("export_request_id=%s" % export_request_id)
    celery_logger.info("task_uuid=%s" % task_uuid)

    result = app.AsyncResult(task_uuid)
    with allow_join_result():
        exc = result.get(propagate=False)
    err_str = "ERROR - %r Exception:%r" % (result.result, result.traceback,)
    celery_logger.error(err_str)
    export_request = ExportRequest.objects.get(id=export_request_id)
    export_request.status = err_str
    export_request.save()


@task(name='machine_request_error')
def machine_request_error(task_uuid, machine_request_id):
    celery_logger.info("machine_request_id=%s" % machine_request_id)
    celery_logger.info("task_uuid=%s" % task_uuid)
    machine_request = MachineRequest.objects.get(id=machine_request_id)

    result = app.AsyncResult(task_uuid)
    with allow_join_result():
        exc = result.get(propagate=False)
    err_str = "(%s) ERROR - %r Exception:%r" % (machine_request.old_status,
                                                result.result,
                                                result.traceback,
                                                )
    celery_logger.error(err_str)
    send_image_request_failed_email(machine_request, err_str)
    machine_request = MachineRequest.objects.get(id=machine_request_id)
    machine_request.old_status = err_str
    machine_request.save()


@task(name='imaging_complete', ignore_result=False)
def imaging_complete(machine_request_id):
    machine_request = MachineRequest.objects.get(id=machine_request_id)
    machine_request.old_status = 'completed'
    new_status, _ = StatusType.objects.get_or_create(name="completed")
    machine_request.status = new_status
    machine_request.end_date = timezone.now()
    machine_request.save()
    send_image_request_email(machine_request.new_machine_owner,
                             machine_request.new_machine,
                             machine_request.new_application_name)
    new_image_id = machine_request.new_machine.identifier
    return new_image_id


@task(name='process_request', ignore_result=False)
def process_request(new_image_id, machine_request_id):
    """
    First, save the new image id so we can resume in case of failure.
    Then, Invalidate the machine cache to avoid a cache miss.
    Then, process the request by creating/updating all core objects related
    to this specific machine request.
    Finally, update the metadata on the provider.
    """
    machine_request = MachineRequest.objects.get(id=machine_request_id)
    new_status, _ = StatusType.objects.get_or_create(name="processing")
    machine_request.status = new_status
    machine_request.old_status = 'processing - %s' % new_image_id
    machine_request.save()
    # TODO: Best if we could 'broadcast' this to all running
    # Apache WSGI procs && celery 'imaging' procs
    process_machine_request(machine_request, new_image_id)
    return new_image_id


@task(name='validate_new_image', ignore_result=False)
def validate_new_image(image_id, machine_request_id):
    machine_request = MachineRequest.objects.get(id=machine_request_id)
    new_status, _ = StatusType.objects.get_or_create(name="validating")
    machine_request.status = new_status
    machine_request.old_status = 'validating'
    machine_request.save()
    accounts = get_account_driver(machine_request.new_machine.provider)
    accounts.clear_cache()
    from service.instance import launch_machine_instance
    admin_driver = accounts.admin_driver
    admin_ident = machine_request.new_admin_identity()
    if not admin_driver:
        celery_logger.warn(
            "Need admin_driver functionality to auto-validate instance")
        return False
    if not admin_ident:
        celery_logger.warn(
            "Need to know the AccountProvider to auto-validate instance")
        return False
    # Attempt to launch using the admin_driver
    admin_driver.identity.user = admin_ident.created_by
    machine = admin_driver.get_machine(image_id)
    small_size = admin_driver.list_sizes()[0]
    instance = launch_machine_instance(
        admin_driver, admin_ident,
        machine, small_size,
        'Automated Image Verification - %s' % image_id,
        username='atmoadmin',
        using_admin=True)
    return instance.id


@task(name='freeze_instance_task', ignore_result=False) 
def freeze_instance_task(identity_id, instance_id, **celery_task_args):
    identity = Identity.objects.get(id=identity_id)
    driver = get_esh_driver(identity)
    kwargs = {}
    private_key = "/opt/dev/atmosphere/extras/ssh/id_rsa"
    kwargs.update({'ssh_key': private_key})
    kwargs.update({'timeout': 120})

    si_script = sync_instance()
    kwargs.update({'deploy': si_script})

    instance = driver.get_instance(instance_id)
    driver.deploy_to(instance, **kwargs)

    fi_script = freeze_instance()
    kwargs.update({'deploy': fi_script})
    driver.deploy_to(instance, **kwargs)<|MERGE_RESOLUTION|>--- conflicted
+++ resolved
@@ -126,13 +126,8 @@
     # Task 2 = Process the machine request
     if 'processing' in original_status:
         # If processing, start here..
-<<<<<<< HEAD
         image_id = original_status.replace("processing - ", "")
         logger.info("Start with processing:%s" % image_id)
-=======
-        image_id = machine_request.status.replace("processing - ", "")
-        celery_logger.info("Start with processing:%s" % image_id)
->>>>>>> 94db7671
         process_task = process_request.s(image_id, machine_request.id)
         init_task = process_task
     else:
