import re

from datetime import datetime

from celery.decorators import task

from threepio import logger

from core.email import send_image_request_email
from core.models.machine import createProviderMachine
from core.models.machine_request import process_machine_request

from service.accounts.openstack import AccountDriver as OSAccountDriver

from service.drivers.eucalyptusImageManager import\
    ImageManager as EucaImageManager
from service.drivers.openstackImageManager import\
    ImageManager as OSImageManager
from service.drivers.migrate import EucaOSMigrater

from atmosphere import settings

@task()
def machine_export_task(machine_export):
    pass

@task(name='machine_migration_task', ignore_result=True)
def machine_migration_task(new_machine_name, old_machine_id,
                           local_download_dir='/tmp',
                           migrate_from='eucalyptus',
                           migrate_to='openstack'):
        logger.debug("machine_migration_task task started at %s." % datetime.now())
        if migrate_from == 'eucalyptus' and migrate_to == 'openstack':
            manager = EucaOSMigrater(settings.EUCA_IMAGING_ARGS.copy(),
                                     settings.OPENSTACK_ARGS.copy())
            manager.migrate_image(old_machine_id, new_machine_name,
                                  local_download_dir)
        else:
            raise Exception("Cannot migrate from %s to %s" % (migrate_from,
                                                              migrate_to))
        logger.debug("machine_migration_task task finished at %s." % datetime.now())

@task(name='machine_imaging_task', ignore_result=True)
def machine_imaging_task(machine_request, euca_imaging_creds, openstack_creds):
    try:
        machine_request.status = 'processing'
        machine_request.save()
        logger.debug('%s' % machine_request)
        local_download_dir = settings.LOCAL_STORAGE
        new_image_id = select_and_build_image(machine_request,
                euca_imaging_creds, openstack_creds, local_download_dir)
        if new_image_id is None:
            raise Exception('The image cannot be built as requested. '
                            + 'The provider combination is probably bad.')
        logger.info('New image created - %s' % new_image_id)
        process_machine_request(machine_request, new_image_id)
        send_image_request_email(machine_request.new_machine_owner,
                                 machine_request.new_machine,
                                 machine_request.new_machine_name)
        return new_image_id
    except Exception as e:
        logger.exception(e)
<<<<<<< HEAD
        machine_request.status = 'error - %s' % (e,)
=======
        machine_request.status = 'error - %s' % e
>>>>>>> 427930e7
        machine_request.save()
        return None

def select_and_build_image(machine_request, euca_imaging_creds,
                           openstack_creds, local_download_dir='/tmp'):
    """
    Directing traffic between providers
    Fill out all available fields using machine request data
    """

    old_provider = machine_request.instance.provider_machine\
        .provider.type.name.lower()
    new_provider = machine_request.new_machine_provider.type.name.lower()
    new_image_id = None
    logger.info('Processing machine request to create a %s image from a %s'
                'instance' % (new_provider, old_provider))
    
<<<<<<< HEAD
    if old_provider == 'eucalyptus':
        if new_provider == 'eucalyptus':
            logger.info('Create euca image from euca image')
            manager = EucaImageManager(**euca_imaging_creds)
            #Build the meta_name so we can re-start if necessary
            meta_name = '%s_%s_%s_%s' % ('admin',
                machine_request.new_machine_owner.username,
                machine_request.new_machine_name.replace(
                    ' ','_').replace('/','-'),
                machine_request.start_date.strftime('%m%d%Y_%H%M%S'))
            new_image_id = manager.create_image(
                machine_request.instance.provider_alias,
                image_name=machine_request.new_machine_name,
                public=True if
                "public" in machine_request.new_machine_visibility.lower()
                else False,
                #Split the string by ", " OR " " OR "\n" to create the list
                private_user_list=re.split(', | |\n',
                                           machine_request.access_list),
                exclude=re.split(", | |\n",
                                 machine_request.exclude_files),
                meta_name=meta_name,
                local_download_dir=local_download_dir,
            )
        elif new_provider == 'openstack':
            logger.info('Create openstack image from euca image')
            manager = EucaOSMigrater(
                    euca_imaging_creds,
                    openstack_creds)
            new_image_id = manager.migrate_instance(
                machine_request.instance.provider_alias,
                machine_request.new_machine_name,
                local_download_dir=local_download_dir) 
    elif old_provider == 'openstack':
        if new_provider == 'eucalyptus':
            logger.info('Create euca image from openstack image')
            #TODO: Replace with OSEucaMigrater when this feature is complete
            new_image_id = None
        elif new_provider == 'openstack':
            logger.info('Create openstack image from openstack image')
            manager = OSImageManager(**openstack_creds)
            #NOTE: This will create a snapshot, (Private-?), but is not a full
            #fledged image
            new_image_id = manager.create_image(
                machine_request.instance.provider_alias,
                machine_request.new_machine_name,
                machine_request.new_machine_owner.username)
            #TODO: Grab the machine, then add image metadata here
            machine = [img for img in manager.list_images()
                       if img.id == new_image_id]
            if not machine:
                return
	    set_machine_request_metadata(manager, machine_request, machine)
    return new_image_id

def set_machine_request_metadata(manager, machine_request, machine):
    manager.driver.ex_set_image_metadata(machine, {'deployed':'True'})
=======
    if old_provider == 'eucalyptus' and new_provider == 'eucalyptus':
        manager = EucaImageManager(**euca_imaging_creds)

        #Build the meta_name so we can re-start if necessary
        meta_name = manager._format_meta_name(
            machine_request.new_machine_name,
            machine_request.new_machine_owner.username,
            machine_request.start_date\
                .strftime('%m%d%Y_%H%M%S'))

        new_image_id = manager.create_image(
            machine_request.instance.provider_alias,
            image_name=machine_request.new_machine_name,
            public=True if
            "public" in machine_request.new_machine_visibility.lower()
            else False,
            #Split the string by ", " OR " " OR "\n" to create the list
            private_user_list=re.split(', | |\n',
                                       machine_request.access_list),
            exclude=re.split(", | |\n",
                             machine_request.exclude_files),
            meta_name=meta_name,
            local_download_dir=local_download_dir,
        )

    elif old_provider =='eucalyptus' and new_provider == 'openstack':
        manager = EucaOSMigrater(
                euca_imaging_creds,
                openstack_creds)

        meta_name = manager.euca_img_manager._format_meta_name(
            machine_request.new_machine_name,
            machine_request.new_machine_owner.username,
            timestamp_str = machine_request.start_date\
                .strftime('%m%d%Y_%H%M%S'))

        new_image_id = manager.migrate_instance(
            machine_request.instance.provider_alias,
            machine_request.new_machine_name,
            meta_name=meta_name,
            local_download_dir=local_download_dir) 
        new_machine = [img for img in manager.admin_list_images()
                   if new_image_id in img.id]
        if not new_machine:
            return
	    set_machine_visibility(manager.os_img_manager, 
                               machine_request, 
                               new_machine[0])
        set_machine_metadata(machine_request,
                             manager.os_img_manager.admin_driver._connection,
                             new_machine[0])
    elif old_provider == 'openstack' and new_provider == 'eucalyptus':
        #TODO: Replace with OSEucaMigrater when this feature is complete
        manager = None
        new_image_id = None
    elif old_provider == 'openstack' and new_provider == 'openstack':

        account_driver = OSAccountDriver()
        username = machine_request.new_machine_owner.username
        user_creds = account_driver._get_openstack_credentials(username)
        manager = OSImageManager(**user_creds)

        #NOTE: This will create a snapshot, not an image
        new_image_id = manager.create_image(
            machine_request.instance.provider_alias,
            machine_request.new_machine_name)
        #TODO: Grab the machine, then add image metadata here
        new_machine = [img for img in manager.admin_list_images()
                   if new_image_id in img.id]
        if not new_machine:
            return
	    set_machine_visibility(manager, machine_request, new_machine[0])
        set_machine_metadata(machine_request, manager.admin_driver._connection, new_machine[0])
    return new_image_id

def set_machine_visibility(image_mgr, machine_request, machine):
    """
    In Openstack, snapshotting is private by default
    To share the snapshot with others we need to change
    the visibility of 'is_public' or share the image
    with each tenant individually.
    """
    if machine_request.new_machine_is_public():
        #Public (All users)
        machine.update(is_public=True, purge_props=False)
        logger.debug("Machine %s is public" % machine.id)
        return
    elif machine_request.access_list:
        #Private (Selected users only)
        user_list = machine_request.access_list.split(',')
    else:
        #Private (Only available to me)
        user_list = [machine_request.new_machine_owner.username]
    image_admins = []
    user_list.extend(image_admins)
    for user in user_list:
        tenant = image_mgr.find_tenant(user)
        if tenant:
            image_mgr.share_image(machine, tenant.id, can_share=True)
    logger.debug("Machine %s is available to selected users only: %s" %
                 (machine.id, user_list))
    pass

def set_machine_metadata(machine_request, lc_driver, machine):
    metadata = {}
>>>>>>> 427930e7
    if machine_request.new_machine_description:
        metadata['description'] = machine_request.new_machine_description
    if machine_request.new_machine_tags:
        metadata['tags'] = machine_request.new_machine_tags
    logger.info("LC Driver:%s - Machine:%s - Metadata:%s" % (lc_driver,
            machine.id, metadata))
    lc_driver.ex_set_image_metadata(machine, metadata)
    return machine

<|MERGE_RESOLUTION|>--- conflicted
+++ resolved
@@ -60,11 +60,7 @@
         return new_image_id
     except Exception as e:
         logger.exception(e)
-<<<<<<< HEAD
         machine_request.status = 'error - %s' % (e,)
-=======
-        machine_request.status = 'error - %s' % e
->>>>>>> 427930e7
         machine_request.save()
         return None
 
@@ -82,7 +78,6 @@
     logger.info('Processing machine request to create a %s image from a %s'
                 'instance' % (new_provider, old_provider))
     
-<<<<<<< HEAD
     if old_provider == 'eucalyptus':
         if new_provider == 'eucalyptus':
             logger.info('Create euca image from euca image')
@@ -140,113 +135,6 @@
 
 def set_machine_request_metadata(manager, machine_request, machine):
     manager.driver.ex_set_image_metadata(machine, {'deployed':'True'})
-=======
-    if old_provider == 'eucalyptus' and new_provider == 'eucalyptus':
-        manager = EucaImageManager(**euca_imaging_creds)
-
-        #Build the meta_name so we can re-start if necessary
-        meta_name = manager._format_meta_name(
-            machine_request.new_machine_name,
-            machine_request.new_machine_owner.username,
-            machine_request.start_date\
-                .strftime('%m%d%Y_%H%M%S'))
-
-        new_image_id = manager.create_image(
-            machine_request.instance.provider_alias,
-            image_name=machine_request.new_machine_name,
-            public=True if
-            "public" in machine_request.new_machine_visibility.lower()
-            else False,
-            #Split the string by ", " OR " " OR "\n" to create the list
-            private_user_list=re.split(', | |\n',
-                                       machine_request.access_list),
-            exclude=re.split(", | |\n",
-                             machine_request.exclude_files),
-            meta_name=meta_name,
-            local_download_dir=local_download_dir,
-        )
-
-    elif old_provider =='eucalyptus' and new_provider == 'openstack':
-        manager = EucaOSMigrater(
-                euca_imaging_creds,
-                openstack_creds)
-
-        meta_name = manager.euca_img_manager._format_meta_name(
-            machine_request.new_machine_name,
-            machine_request.new_machine_owner.username,
-            timestamp_str = machine_request.start_date\
-                .strftime('%m%d%Y_%H%M%S'))
-
-        new_image_id = manager.migrate_instance(
-            machine_request.instance.provider_alias,
-            machine_request.new_machine_name,
-            meta_name=meta_name,
-            local_download_dir=local_download_dir) 
-        new_machine = [img for img in manager.admin_list_images()
-                   if new_image_id in img.id]
-        if not new_machine:
-            return
-	    set_machine_visibility(manager.os_img_manager, 
-                               machine_request, 
-                               new_machine[0])
-        set_machine_metadata(machine_request,
-                             manager.os_img_manager.admin_driver._connection,
-                             new_machine[0])
-    elif old_provider == 'openstack' and new_provider == 'eucalyptus':
-        #TODO: Replace with OSEucaMigrater when this feature is complete
-        manager = None
-        new_image_id = None
-    elif old_provider == 'openstack' and new_provider == 'openstack':
-
-        account_driver = OSAccountDriver()
-        username = machine_request.new_machine_owner.username
-        user_creds = account_driver._get_openstack_credentials(username)
-        manager = OSImageManager(**user_creds)
-
-        #NOTE: This will create a snapshot, not an image
-        new_image_id = manager.create_image(
-            machine_request.instance.provider_alias,
-            machine_request.new_machine_name)
-        #TODO: Grab the machine, then add image metadata here
-        new_machine = [img for img in manager.admin_list_images()
-                   if new_image_id in img.id]
-        if not new_machine:
-            return
-	    set_machine_visibility(manager, machine_request, new_machine[0])
-        set_machine_metadata(machine_request, manager.admin_driver._connection, new_machine[0])
-    return new_image_id
-
-def set_machine_visibility(image_mgr, machine_request, machine):
-    """
-    In Openstack, snapshotting is private by default
-    To share the snapshot with others we need to change
-    the visibility of 'is_public' or share the image
-    with each tenant individually.
-    """
-    if machine_request.new_machine_is_public():
-        #Public (All users)
-        machine.update(is_public=True, purge_props=False)
-        logger.debug("Machine %s is public" % machine.id)
-        return
-    elif machine_request.access_list:
-        #Private (Selected users only)
-        user_list = machine_request.access_list.split(',')
-    else:
-        #Private (Only available to me)
-        user_list = [machine_request.new_machine_owner.username]
-    image_admins = []
-    user_list.extend(image_admins)
-    for user in user_list:
-        tenant = image_mgr.find_tenant(user)
-        if tenant:
-            image_mgr.share_image(machine, tenant.id, can_share=True)
-    logger.debug("Machine %s is available to selected users only: %s" %
-                 (machine.id, user_list))
-    pass
-
-def set_machine_metadata(machine_request, lc_driver, machine):
-    metadata = {}
->>>>>>> 427930e7
     if machine_request.new_machine_description:
         metadata['description'] = machine_request.new_machine_description
     if machine_request.new_machine_tags:
