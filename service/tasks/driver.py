--- conflicted
+++ resolved
@@ -29,11 +29,7 @@
 from core.models.profile import UserProfile
 
 from service.deploy import init, check_process
-<<<<<<< HEAD
-from service.driver import get_driver, get_esh_driver
-=======
-from service.driver import get_driver, get_account_driver
->>>>>>> 06a726c7
+from service.driver import get_driver, get_esh_driver, get_account_driver
 from service.instance import update_instance_metadata
 from service.instance import _create_and_attach_port
 from service.networking import _generate_ssh_kwargs
@@ -179,8 +175,6 @@
             # Ignore 'normal' errors.
             logger.exception(exc)
         add_fixed_ip.retry(exc=exc)
-<<<<<<< HEAD
-
 
 @task(name="clear_empty_ips")
 def clear_empty_ips():
@@ -190,9 +184,7 @@
     from service.accounts.openstack import AccountDriver as\
         OSAccountDriver
 
-=======
 def current_openstack_identities():
->>>>>>> 06a726c7
     identities = Identity.objects.filter(
         provider__type__name__iexact='openstack',
         provider__active=True)
