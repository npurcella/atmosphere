--- conflicted
+++ resolved
@@ -742,14 +742,10 @@
         deploy_failed.s(driverCls, provider, identity, instance.id))
     deploy_meta_task.link(deploy_task)
     deploy_task.link(check_web_desktop)
-<<<<<<< HEAD
-    check_web_desktop.link(check_vnc_task) # Above this line, atmo is responsible for success.
-=======
     check_web_desktop.link(check_vnc_task)  # Above this line, atmo is responsible for success.
 
     check_web_desktop.link_error(
         deploy_failed.s(driverCls, provider, identity, instance.id))
->>>>>>> 41550e10
     check_vnc_task.link(deploy_user_task)  # this line and below, user can create a failure.
     # ready -> metadata -> deployment..
 
