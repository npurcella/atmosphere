"""
Tasks for driver operations.
"""
from operator import attrgetter
import re
import time

from django.conf import settings
from django.utils.timezone import datetime

from celery import chain
from celery.decorators import task
from celery.task import current
from celery.result import allow_join_result
from celery.task.schedules import crontab

from libcloud.compute.types import Provider, NodeState, DeploymentError

from rtwo.exceptions import NonZeroDeploymentException

from threepio import logger, status_logger

from atmosphere.celery import app
from atmosphere.settings.local import ATMOSPHERE_PRIVATE_KEYFILE

from core.email import send_instance_email
from core.ldap import get_uid_number as get_unique_number
from core.models.identity import Identity
from core.models.profile import UserProfile

from service.deploy import init, check_process
from service.driver import get_driver
from service.instance import update_instance_metadata
from service.networking import _generate_ssh_kwargs


def _update_status_log(instance, status_update):
    now_time = datetime.now().strftime("%Y-%m-%d %H:%M:%S")
    user = instance._node.extra['metadata']['creator']
    size_alias = instance._node.extra['flavorId']
    machine_alias = instance._node.extra['imageId']
    status_logger.debug("%s,%s,%s,%s,%s,%s"
                        % (now_time, user, instance.alias, machine_alias,
                           size_alias, status_update))


@task(name="print_debug")
def print_debug():
    log_str = "print_debug task finished at %s." % datetime.now()
    print log_str
    logger.debug(log_str)


@task(name="complete_resize", max_retries=2, default_retry_delay=15)
def complete_resize(driverCls, provider, identity, instance_alias,
                    core_provider_id, core_identity_id, user):
    """
    Confirm the resize of 'instance_alias'
    """
    from service import instance as instance_service
    try:
        logger.debug("complete_resize task started at %s." % datetime.now())
        driver = get_driver(driverCls, provider, identity)
        instance = driver.get_instance(instance_alias)
        if not instance:
            logger.debug("Instance has been teminated: %s." % instance_id)
            return False, None
        result = instance_service.confirm_resize(
            driver, instance, core_provider_id, core_identity_id, user)
        logger.debug("complete_resize task finished at %s." % datetime.now())
        return True, result
    except Exception as exc:
        logger.exception(exc)
        complete_resize.retry(exc=exc)

#@task(name="instance_watcher", max_retries=1, default_retry_delay=15)
#def instance_watcher(driverCls, provider, identity,
#                     instance_alias, **task_kwargs):
#    """
#    """
#    attempts = 0
#    FINAL_STATES = ["active", "suspended"]
#    current_status = ""
#    logger.debug("instance_watcher task started for %s at %s." %
#            (instance_alias, datetime.now()))
#    while True:
#        #Give up after 50 min cumulative.
#        attempts += 1
#        if attempts > 200:
#            break
#        try:
#            driver = get_driver(driverCls, provider, identity)
#            instance = driver.get_instance(instance_alias)
#            if not instance:
#                logger.debug("Instance has been teminated: %s." %
#                        instance_alias)
#                now_time = datetime.now()
#                status_logger.debug("%s,%s,%s,%s,%s"
#                         % (now_time, "<unknown>",
#                            instance_alias, "<unknown>",
#                            "terminated"))
#                break
#            i_user = instance._node.extra['metadata']['creator']
#            i_status = instance._node.extra['status'].lower()
#            i_size = instance._node.extra['flavorId']
#            i_task = instance._node.extra['task']
#            i_tmp_task = instance._node.extra['metadata']['tmp_status']
#            if not i_task:
#                i_task = i_tmp_task
#            new_status = i_status if not i_task else "%s - %s" %
#                (i_status, i_task)
#            now_time = datetime.now()
#            if i_status not in FINAL_STATES or i_task:
#                if new_status != current_status:
#                    current_status = new_status
#                    status_logger.debug("%s,%s,%s,%s,%s"
#                                        % (now_time, i_user, instance.id,
#                                           i_size, new_status))
#                time.sleep(15)
#                continue
#            status_logger.debug("%s,%s,%s,%s,%s"
#                         % (now_time,
#                            i_user, instance.id,
#                            i_size, new_status))
#            break
#        except Exception as exc:
#            logger.exception("Encountered exception while"
#                             " watching instance %s"
#                             % instance_alias)
#            time.sleep(15)
#    logger.debug("instance_watcher task finished for %s at %s." %
#            (instance_alias, datetime.now()))
#    return attempts


@task(name="wait_for", max_retries=250, default_retry_delay=15)
<<<<<<< HEAD
def wait_for(driverCls, provider, identity, instance_alias, status_query,
             tasks_allowed=False, **task_kwargs):
=======
def wait_for(instance_alias, driverCls, provider, identity, status_query,
        tasks_allowed=False, return_id=False, **task_kwargs):
>>>>>>> 3a0eb7af
    """
    #Task makes 250 attempts to 'look at' the instance, waiting 15sec each try
    Cumulative time == 1 hour 2 minutes 30 seconds before FAILURE

    status_query = "active" Match only one value, active
    status_query = ["active","suspended"] or match multiple values.
    """
    from service import instance as instance_service
    try:
        logger.debug("wait_for task started at %s." % datetime.now())
<<<<<<< HEAD
        driver = get_driver(driverCls, provider, identity)
        instance = driver.get_instance(instance_alias)
        if not instance:
            logger.debug("Instance has been teminated: %s." % instance_alias)
            return False
        i_status = instance._node.extra['status'].lower()
        i_task = instance._node.extra['task']
        if (i_status not in status_query) or (i_task and not tasks_allowed):
            raise Exception(
                "Instance: %s: Status: (%s - %s) - Not Ready"
                % (instance.id, i_status, i_task))
        logger.debug("Instance %s: Status: (%s - %s) - Ready"
                     % (instance.id, i_status, i_task))
        return True
=======
        if app.conf.CELERY_ALWAYS_EAGER:
            logger.debug("Eager task - DO NOT return until its ready!")
            return _eager_override(wait_for, _is_instance_ready, 
                                    (driverCls, provider, identity,
                                     instance_alias, status_query,
                                     tasks_allowed, return_id), {})

        result = _is_instance_ready(driverCls, provider, identity,
                                  instance_alias, status_query,
                                  tasks_allowed, return_id)
        return result
>>>>>>> 3a0eb7af
    except Exception as exc:
        if "Not Ready" not in str(exc):
            # Ignore 'normal' errors.
            logger.exception(exc)
        wait_for.retry(exc=exc)

<<<<<<< HEAD
=======
def _eager_override(task_class, run_method, args, kwargs):
    attempts = 0
    delay = task_class.default_retry_delay or 30 # Seconds
    while attempts < task_class.max_retries:
        try:
            result = run_method(*args, **kwargs)
            return result
        except Exception as exc:
            logger.exception("Encountered error while running eager")
        attempts += 1
        logger.info("Waiting %d seconds" % delay)
        time.sleep(delay)
    return None


def _is_instance_ready(driverCls, provider, identity,
                     instance_alias, status_query,
                     tasks_allowed=False, return_id=False):
    driver = get_driver(driverCls, provider, identity)
    instance = driver.get_instance(instance_alias)
    if not instance:
        logger.debug("Instance has been teminated: %s." % instance_id)
        if return_id:
            return None
        return False
    i_status = instance._node.extra['status'].lower()
    i_task = instance._node.extra['task']
    if (i_status not in status_query) or (i_task and not tasks_allowed):
        raise Exception(
                "Instance: %s: Status: (%s - %s) - Not Ready"
                % (instance.id, i_status, i_task))
    logger.debug("Instance %s: Status: (%s - %s) - Ready"
                 % (instance.id, i_status, i_task))
    if return_id:
        return instance.id
    return True
>>>>>>> 3a0eb7af

@task(name="add_fixed_ip",
      ignore_result=True,
      default_retry_delay=15,
      max_retries=15)
def add_fixed_ip(driverCls, provider, identity, instance_id):
    from service import instance as instance_service
    try:
        logger.debug("add_fixed_ip task started at %s." % datetime.now())
        driver = get_driver(driverCls, provider, identity)
        instance = driver.get_instance(instance_id)
        if not instance:
            logger.debug("Instance has been teminated: %s." % instance_id)
            return None
        if instance._node.private_ips:
            return instance
        network_id = instance_service._convert_network_name(
            driver, instance)
        fixed_ip = driver._connection.ex_add_fixed_ip(instance, network_id)
        logger.debug("add_fixed_ip task finished at %s." % datetime.now())
        return fixed_ip
    except Exception as exc:
        if "Not Ready" not in str(exc):
            # Ignore 'normal' errors.
            logger.exception(exc)
        add_fixed_ip.retry(exc=exc)


@task(name="clear_empty_ips")
def clear_empty_ips():
    logger.debug("clear_empty_ips task started at %s." % datetime.now())
    from service import instance as instance_service
    from rtwo.driver import OSDriver
    from api import get_esh_driver
    from service.accounts.openstack import AccountDriver as\
        OSAccountDriver

    identities = Identity.objects.filter(
        provider__type__name__iexact='openstack',
        provider__active=True)
    typename = ident.provider.type.name
    username = ident.created_by.username
    key_sorter = lambda ident: attrgetter(typename, username)
    identities = sorted(
        identities,
        key=key_sorter)
    os_acct_driver = None
    total = len(identities)
    for idx, core_identity in enumerate(identities):
        try:
            #Initialize the drivers
            driver = get_esh_driver(core_identity)
            if not isinstance(driver, OSDriver):
                continue
            if not os_acct_driver or\
                    os_acct_driver.core_provider != core_identity.provider:
                os_acct_driver = OSAccountDriver(core_identity.provider)
                logger.info("Initialized account driver")
            # Get useful info
            creds = core_identity.get_credentials()
            tenant_name = creds['ex_tenant_name']
            logger.info("Checking Identity %s/%s - %s"
                        % (idx+1, total, tenant_name))
            # Attempt to clean floating IPs
            num_ips_removed = driver._clean_floating_ip()
            if num_ips_removed:
                logger.debug("Removed %s ips from OpenStack Tenant %s"
                             % (num_ips_removed, tenant_name))
            #Test for active/inactive instances
            instances = driver.list_instances()
            active = any(driver._is_active_instance(inst)
                         for inst in instances)
            inactive = all(driver._is_inactive_instance(inst)
                           for inst in instances)
            if active and not inactive:
                #User has >1 active instances AND not all instances inactive
                pass
            elif os_acct_driver.network_manager.get_network_id(
                    os_acct_driver.network_manager.neutron,
                    '%s-net' % tenant_name):
                #User has 0 active instances OR all instances are inactive
                #Network exists, attempt to dismantle as much as possible
                remove_network = not inactive
                logger.info("Removing project network %s for %s"
                            % (remove_network, tenant_name))
                if remove_network:
                    #Sec. group can't be deleted if instances are suspended
                    # when instances are suspended we pass remove_network=False
                    os_acct_driver.delete_security_group(core_identity)
                    os_acct_driver.delete_network(
                        core_identity,
                        remove_network=remove_network)
            else:
                #logger.info("No Network found. Skipping %s" % tenant_name)
                pass
        except Exception as exc:
            logger.exception(exc)
    logger.debug("clear_empty_ips task finished at %s." % datetime.now())


@task(name="_send_instance_email",
      default_retry_delay=10,
      max_retries=2)
def _send_instance_email(driverCls, provider, identity, instance_id):
    try:
        logger.debug("_send_instance_email task started at %s." %
                     datetime.now())
        driver = get_driver(driverCls, provider, identity)
        instance = driver.get_instance(instance_id)
        #Breakout if instance has been deleted at this point
        if not instance:
            logger.debug("Instance has been teminated: %s." % instance_id)
            return
        username = identity.user.username
        profile = UserProfile.objects.get(user__username=username)
        if profile.send_emails:
            #Only send emails if allowed by profile setting
            created = datetime.strptime(instance.extra['created'],
                                        "%Y-%m-%dT%H:%M:%SZ")
            send_instance_email(username,
                                instance.id,
                                instance.name,
                                instance.ip,
                                created,
                                username)
        else:
            logger.debug("User %s elected NOT to receive new instance emails"
                         % username)

        logger.debug("_send_instance_email task finished at %s." %
                     datetime.now())
    except Exception as exc:
        logger.warn(exc)
        _send_instance_email.retry(exc=exc)


# Deploy and Destroy tasks
@task(name="deploy_failed")
def deploy_failed(task_uuid, driverCls, provider, identity, instance_id,
                  **celery_task_args):
    from core.models.instance import Instance
    try:
        logger.debug("deploy_failed task started at %s." % datetime.now())
        logger.info("task_uuid=%s" % task_uuid)
        result = app.AsyncResult(task_uuid)
        with allow_join_result():
            exc = result.get(propagate=False)
        err_str = "DEPLOYERROR::%s" % (result.traceback,)
        logger.error(err_str)
        driver = get_driver(driverCls, provider, identity)
        instance = driver.get_instance(instance_id)
        core_instance = Instance.objects.get(provider_alias=instance_id)
        send_deploy_failed_email(core_instance, err_str)
        update_instance_metadata(driver, instance,
                                 data={'tmp_status': 'deploy_error'},
                                 replace=False)
        logger.debug("deploy_failed task finished at %s." % datetime.now())
    except Exception as exc:
        logger.warn(exc)
        deploy_failed.retry(exc=exc)


@task(name="deploy_to",
      max_retries=2,
      default_retry_delay=128,
      ignore_result=True)
def deploy_to(driverCls, provider, identity, instance_id, *args, **kwargs):
    try:
        logger.debug("deploy_to task started at %s." % datetime.now())
        driver = get_driver(driverCls, provider, identity)
        instance = driver.get_instance(instance_id)
        driver.deploy_to(instance, *args, **kwargs)
        logger.debug("deploy_to task finished at %s." % datetime.now())
    except Exception as exc:
        logger.warn(exc)
        deploy_to.retry(exc=exc)


@task(name="deploy_init_to",
      default_retry_delay=20,
      ignore_result=True,
      max_retries=3)
def deploy_init_to(driverCls, provider, identity, instance_id,
                   username=None, password=None, redeploy=False, *args, **kwargs):
    try:
        logger.debug("deploy_init_to task started at %s." % datetime.now())
        driver = get_driver(driverCls, provider, identity)
        instance = driver.get_instance(instance_id)
        if not instance:
            logger.debug("Instance has been teminated: %s." % instance_id)
            return
        image_metadata = driver._connection\
                               .ex_get_image_metadata(instance.machine)
        deploy_chain = get_deploy_chain(driverCls, provider, identity,
                                        instance, username, password, redeploy)
        deploy_chain.apply_async()
        #Can be really useful when testing.
        #if kwargs.get('delay'):
        #    async.get()
        logger.debug("deploy_init_to task finished at %s." % datetime.now())
    except SystemExit:
        logger.exception("System Exits are BAD! Find this and get rid of it!")
        raise Exception("System Exit called")
    except NonZeroDeploymentException as non_zero:
        logger.error(str(non_zero))
        logger.error(non_zero.__dict__)
        raise
    except Exception as exc:
        logger.warn(exc)
        deploy_init_to.retry(exc=exc)

<<<<<<< HEAD

def get_deploy_chain(driverCls, provider, identity,
                     instance, password, redeploy=False):
    instance_id = instance.id

    wait_active_task = wait_for.s(
        driverCls, provider, identity, instance_id, "active")
=======
def get_deploy_chain(driverCls, provider, identity, instance,
                     username=None, password=None, redeploy=False):
    instance_id = instance.id

    wait_active_task = wait_for.s(
            instance_id, driverCls, provider, identity, "active")
>>>>>>> 3a0eb7af
    if not instance.ip:
        #Init the networking
        logger.debug("IP address missing -- add 'add floating IP' tasks..")
        network_meta_task = update_metadata.si(
            driverCls, provider, identity, instance_id,
            {'tmp_status': 'networking'})
        floating_task = add_floating_ip.si(
            driverCls, provider, identity, instance_id, delete_status=True)

    #Always deploy to the instance, but change what atmo-init does..
    deploy_meta_task = update_metadata.si(
        driverCls, provider, identity, instance_id,
        {'tmp_status': 'deploying'})
    deploy_task = _deploy_init_to.si(
        driverCls, provider, identity, instance_id, username, password, redeploy)
    deploy_task.link_error(
        deploy_failed.s(driverCls, provider, identity, instance_id))

    #Call additional Deployments
    check_shell_task = check_process_task.si(
        driverCls, provider, identity, instance_id, "shellinaboxd")
    check_vnc_task = check_process_task.si(
        driverCls, provider, identity, instance_id, "vnc")

    #Then remove the tmp_status
    remove_status_task = update_metadata.si(
        driverCls, provider, identity, instance_id,
        {'tmp_status': ''})

    #Finally email the user
    if not redeploy:
        email_task = _send_instance_email.si(
            driverCls, provider, identity, instance_id)
    ## Link the chain below this line.
    ##
    start_chain = wait_active_task
    if not instance.ip:
        # Task will start with networking
        # link networking to deploy..
        wait_active_task.link(network_meta_task)
        network_meta_task.link(floating_task)
        floating_task.link(deploy_meta_task)
    else:
        #Networking is ready, just deploy.
        wait_active_task.link(deploy_meta_task)

    deploy_meta_task.link(deploy_task)
    deploy_task.link(check_shell_task)
    check_shell_task.link(check_vnc_task)
    check_vnc_task.link(remove_status_task)
    if not redeploy:
        remove_status_task.link(email_task)
    return start_chain


@task(name="destroy_instance",
      default_retry_delay=15,
      ignore_result=True,
      max_retries=3)
def destroy_instance(instance_alias, core_identity_id):
    from service import instance as instance_service
    from rtwo.driver import OSDriver
    from api import get_esh_driver
    try:
        logger.debug("destroy_instance task started at %s." % datetime.now())
        node_destroyed = instance_service.destroy_instance(
            core_identity_id, instance_alias)
        core_identity = Identity.objects.get(id=core_identity_id)
        driver = get_esh_driver(core_identity)
        if isinstance(driver, OSDriver):
            #Spawn off the last two tasks
            logger.debug("OSDriver Logic -- Remove floating ips and check"
                         " for empty project")
            driverCls = driver.__class__
            provider = driver.provider
            identity = driver.identity
            instances = driver.list_instances()
            active = [driver._is_active_instance(inst) for inst in instances]
            if not active:
                logger.debug("Driver shows 0 of %s instances are active"
                             % (len(instances),))
                #For testing ONLY.. Test cases ignore countdown..
                if app.conf.CELERY_ALWAYS_EAGER:
                    logger.debug("Eager task waiting 1 minute")
                    time.sleep(60)
                destroy_chain = chain(
                    clean_empty_ips.subtask(
                        (driverCls, provider, identity),
                        immutable=True, countdown=5),
                    remove_empty_network.subtask(
                        (driverCls, provider, identity, core_identity_id),
                        immutable=True, countdown=60))
                destroy_chain()
            else:
                logger.debug("Driver shows %s of %s instances are active"
                             % (len(active), len(instances)))
                #For testing ONLY.. Test cases ignore countdown..
                if app.conf.CELERY_ALWAYS_EAGER:
                    logger.debug("Eager task waiting 15 seconds")
                    time.sleep(15)
                destroy_chain = \
                    clean_empty_ips.subtask(
                        (driverCls, provider, identity),
                        immutable=True, countdown=5).apply_async()
        logger.debug("destroy_instance task finished at %s." % datetime.now())
        return node_destroyed
    except Exception as exc:
        logger.exception(exc)
        destroy_instance.retry(exc=exc)


@task(name="deploy_script",
      default_retry_delay=32,
      time_limit=30*60,  # 30minute hard-set time limit.
      max_retries=10)
def deploy_script(driverCls, provider, identity, instance_id,
                  script, **celery_task_args):
    try:
        logger.debug("deploy_script task started at %s." % datetime.now())
        #Check if instance still exists
        driver = get_driver(driverCls, provider, identity)
        instance = driver.get_instance(instance_id)
        if not instance:
            logger.debug("Instance has been teminated: %s." % instance_id)
            return
        instance._node.extra['password'] = None

        kwargs = _generate_ssh_kwargs()
        kwargs.update({'deploy': script})
        driver.deploy_to(instance, **kwargs)
        logger.debug("deploy_script task finished at %s." % datetime.now())
    except DeploymentError as exc:
        logger.exception(exc)
        if isinstance(exc.value, NonZeroDeploymentException):
            #The deployment was successful, but the return code on one or more
            # steps is bad. Log the exception and do NOT try again!
            raise exc.value
        #TODO: Check if all exceptions thrown at this time
        #fall in this category, and possibly don't retry if
        #you hit the Exception block below this.
        deploy_script.retry(exc=exc)
    except Exception as exc:
        logger.exception(exc)
        deploy_script.retry(exc=exc)


@task(name="_deploy_init_to",
      default_retry_delay=32,
      time_limit=30*60,  # 30minute hard-set time limit.
      max_retries=10)
def _deploy_init_to(driverCls, provider, identity, instance_id,
                    username=None, password=None, redeploy=False, **celery_task_args):
    try:
        logger.debug("_deploy_init_to task started at %s." % datetime.now())
        #Check if instance still exists
        driver = get_driver(driverCls, provider, identity)
        instance = driver.get_instance(instance_id)
        if not instance:
            logger.debug("Instance has been teminated: %s." % instance_id)
            return

        #NOTE: This is unrelated to the password argument
        logger.info(instance.extra)
        instance._node.extra['password'] = None
        if not username:
            username = identity.user.username
        msd = init(instance, username, password, redeploy)

        kwargs = _generate_ssh_kwargs()
        kwargs.update({'deploy': msd})
        driver.deploy_to(instance, **kwargs)
        _update_status_log(instance, "Deploy Finished")
        logger.debug("_deploy_init_to task finished at %s." % datetime.now())
    except DeploymentError as exc:
        logger.exception(exc)
        if isinstance(exc.value, NonZeroDeploymentException):
            #The deployment was successful, but the return code on one or more
            # steps is bad. Log the exception and do NOT try again!
            raise exc.value
        #TODO: Check if all exceptions thrown at this time
        #fall in this category, and possibly don't retry if
        #you hit the Exception block below this.
        _deploy_init_to.retry(exc=exc)
    except Exception as exc:
        logger.exception(exc)
        _deploy_init_to.retry(exc=exc)


@task(name="check_process_task",
      max_retries=2,
      default_retry_delay=15)
def check_process_task(driverCls, provider, identity,
                       instance_alias, process_name, *args, **kwargs):
    """
    #NOTE: While this looks like a large number (250 ?!) of retries
    # we expect this task to fail often when the image is building
    # and large, uncached images can have a build time.
    """
    from core.models.instance import Instance
    try:
        logger.debug("check_process_task started at %s." % datetime.now())
        driver = get_driver(driverCls, provider, identity)
        instance = driver.get_instance(instance_alias)
        if not instance:
            return
        cp_script = check_process(process_name)
        kwargs.update({
            'ssh_key': ATMOSPHERE_PRIVATE_KEYFILE,
            'timeout': 120,
            'deploy': cp_script})
        #Execute the script
        driver.deploy_to(instance, **kwargs)
        #Parse the output and modify the CORE instance
        script_out = cp_script.stdout
        result = True if "1:" in script_out else False
        #NOTE: Throws Instance.DoesNotExist
        core_instance = Instance.objects.get(provider_alias=instance_alias)
        if "vnc" in process_name:
            core_instance.vnc = result
            core_instance.save()
        elif "shellinaboxd" in process_name:
            core_instance.shell = result
            core_instance.save()
        else:
            return result, script_out
        logger.debug("check_process_task finished at %s." % datetime.now())
    except Instance.DoesNotExist:
        logger.warn("check_process_task failed: Instance %s no longer exists"
                    % instance_id)
    except Exception as exc:
        logger.exception(exc)
        check_process_task.retry(exc=exc)


@task(name="update_metadata", max_retries=250, default_retry_delay=15)
def update_metadata(driverCls, provider, identity, instance_alias, metadata):
    """
    #NOTE: While this looks like a large number (250 ?!) of retries
    # we expect this task to fail often when the image is building
    # and large, uncached images can have a build time.
    """
    try:
        logger.debug("update_metadata task started at %s." % datetime.now())
        driver = get_driver(driverCls, provider, identity)
        instance = driver.get_instance(instance_alias)
        if not instance:
            return
        return update_instance_metadata(
            driver, instance, data=metadata, replace=False)
        logger.debug("update_metadata task finished at %s." % datetime.now())
    except Exception as exc:
        logger.exception(exc)
        update_metadata.retry(exc=exc)


# Floating IP Tasks
@task(name="add_floating_ip",
      #Defaults will not be used, see countdown call below
      default_retry_delay=15,
      max_retries=30)
def add_floating_ip(driverCls, provider, identity,
                    instance_alias, delete_status=True,
                    *args, **kwargs):
    #For testing ONLY.. Test cases ignore countdown..
    if app.conf.CELERY_ALWAYS_EAGER:
        logger.debug("Eager task waiting 15 seconds")
        time.sleep(15)
    try:
        logger.debug("add_floating_ip task started at %s." % datetime.now())
        #Remove unused floating IPs first, so they can be re-used
        driver = get_driver(driverCls, provider, identity)
        driver._clean_floating_ip()

        #assign if instance doesn't already have an IP addr
        instance = driver.get_instance(instance_alias)
        if not instance:
            logger.debug("Instance has been teminated: %s." % instance_alias)
            return None
        floating_ips = driver._connection.neutron_list_ips(instance)
        if floating_ips:
            floating_ip = floating_ips[0]["floating_ip_address"]
        else:
            floating_ip = driver._connection.neutron_associate_ip(
                instance, *args, **kwargs)["floating_ip_address"]
        _update_status_log(instance, "Networking Complete")
        #TODO: Implement this as its own task, with the result from
        #'floating_ip' passed in. Add it to the deploy_chain before deploy_to
        hostname = ""
        if floating_ip.startswith('128.196'):
            regex = re.compile(
                "(?P<one>[0-9]+)\.(?P<two>[0-9]+)\."
                "(?P<three>[0-9]+)\.(?P<four>[0-9]+)")
            r = regex.search(floating_ip)
            (one, two, three, four) = r.groups()
            hostname = "vm%s-%s.iplantcollaborative.org" % (three, four)
        else:
            # Find a way to convert new floating IPs to hostnames..
            hostname = floating_ip
        update_instance_metadata(driver, instance, data={
            'public-hostname': hostname,
            'public-ip': floating_ip}, replace=False)

        logger.info("Assigned IP:%s - Hostname:%s" % (floating_ip, hostname))
        #End
        logger.debug("add_floating_ip task finished at %s." % datetime.now())
        return {"floating_ip": floating_ip, "hostname": hostname}
    except Exception as exc:
        logger.exception("Error occurred while assigning a floating IP")
        #Networking can take a LONG time when an instance first launches,
        #it can also be one of those things you 'just miss' by a few seconds..
        #So we will retry 30 times using limited exp.backoff
        #Max Time: 53min
        countdown = min(2**current.request.retries, 128)
        add_floating_ip.retry(exc=exc,
                              countdown=countdown)


@task(name="clean_empty_ips", default_retry_delay=15,
      ignore_result=True, max_retries=6)
def clean_empty_ips(driverCls, provider, identity, *args, **kwargs):
    try:
        logger.debug("remove_floating_ip task started at %s." %
                     datetime.now())
        driver = get_driver(driverCls, provider, identity)
        ips_cleaned = driver._clean_floating_ip()
        logger.debug("remove_floating_ip task finished at %s." %
                     datetime.now())
        return ips_cleaned
    except Exception as exc:
        logger.warn(exc)
        clean_empty_ips.retry(exc=exc)


# project Network Tasks
@task(name="add_os_project_network",
      default_retry_delay=15,
      ignore_result=True,
      max_retries=6)
def add_os_project_network(core_identity, *args, **kwargs):
    try:
        logger.debug("add_os_project_network task started at %s." %
                     datetime.now())
        from rtwo.accounts.openstack import AccountDriver as OSAccountDriver
        account_driver = OSAccountDriver(core_identity.provider)
        account_driver.create_network(core_identity)
        logger.debug("add_os_project_network task finished at %s." %
                     datetime.now())
    except Exception as exc:
        add_os_project_network.retry(exc=exc)


@task(name="remove_empty_network",
      default_retry_delay=60,
      max_retries=1)
def remove_empty_network(
        driverCls, provider, identity,
        core_identity_id,
        *args, **kwargs):
    try:
        #For testing ONLY.. Test cases ignore countdown..
        if app.conf.CELERY_ALWAYS_EAGER:
            logger.debug("Eager task waiting 1 minute")
            time.sleep(60)
        logger.debug("remove_empty_network task started at %s." %
                     datetime.now())

        logger.debug("CoreIdentity(id=%s)" % core_identity_id)
        core_identity = Identity.objects.get(id=core_identity_id)
        driver = get_driver(driverCls, provider, identity)
        instances = driver.list_instances()
        active_instances = False
        for instance in instances:
            if driver._is_active_instance(instance):
                active_instances = True
                break
        if not active_instances:
            inactive_instances = all(driver._is_inactive_instance(
                instance) for instance in instances)
            #Inactive instances, True: Remove network, False
            remove_network = not inactive_instances
            #Check for project network
            from service.accounts.openstack import AccountDriver as\
                OSAccountDriver
            os_acct_driver = OSAccountDriver(core_identity.provider)
            logger.info("No active instances. Removing project network"
                        "from %s" % core_identity)
            os_acct_driver.delete_network(core_identity,
                                          remove_network=remove_network)
            if remove_network:
                #Sec. group can't be deleted if instances are suspended
                # when instances are suspended we pass remove_network=False
                os_acct_driver.delete_security_group(core_identity)
            return True
        logger.debug("remove_empty_network task finished at %s." %
                     datetime.now())
        return False
    except Exception as exc:
        logger.exception("Failed to check if project network is empty")
        remove_empty_network.retry(exc=exc)


@task(name="check_image_membership")
def check_image_membership():
    try:
        logger.debug("check_image_membership task started at %s." %
                     datetime.now())
        update_membership()
        logger.debug("check_image_membership task finished at %s." %
                     datetime.now())
    except Exception as exc:
        logger.exception('Error during check_image_membership task')
        check_image_membership.retry(exc=exc)


def update_membership():
    from core.models import ApplicationMembership, Provider, ProviderMachine
    from service.accounts.openstack import AccountDriver as OSAcctDriver
    from service.accounts.eucalyptus import AccountDriver as EucaAcctDriver
    for provider in Provider.objects.all():
        if not provider.is_active():
            return []
        if provider.type.name.lower() == 'openstack':
            driver = OSAcctDriver(provider)
        else:
            logger.warn("Encountered unknown ProviderType:%s, expected"
                        " [Openstack]")
            continue
        images = driver.list_all_images()
        changes = 0
        for img in images:
            pm = ProviderMachine.objects.filter(identifier=img.id,
                                                provider=provider)
            if not pm or len(pm) > 1:
                logger.debug("pm filter is bad!")
                logger.debug(pm)
                continue
            app_manager = pm.application.applicationmembership_set
            if not img.is_public:
                #Lookup members
                image_members = accts.image_manager.shared_images_for(
                    image_id=img.id)
                #add machine to each member
                #(Who owns the cred:ex_project_name) in MachineMembership
                #for member in image_members:
            else:
                members = app_manager.all()
                if members:
                    logger.info("Application for PM:%s used to be private."
                                " %s Users membership has been revoked. "
                                % (img.id, len(members)))
                    changes += len(members)
                    members.delete()
                #if MachineMembership exists, remove it (No longer private)
    logger.info("Total Updates to machine membership:%s" % changes)
    return changes


def active_instances(instances):
    tested_instances = {}
    for instance in instances:
        results = test_instance_links(instance.alias, instance.ip)
        tested_instances.update(results)
    return tested_instances


def test_instance_links(alias, uri):
    from rtwo.linktest import test_link
    if uri is None:
        return {alias: {'vnc': False, 'shell': False}}
    shell_address = '%s/shell/%s/' % (settings.SERVER_URL, uri)
    try:
        shell_success = test_link(shell_address)
    except Exception, e:
        logger.exception("Bad shell address: %s" % shell_address)
        shell_success = False
    vnc_address = 'http://%s:5904' % uri
    try:
        vnc_success = test_link(vnc_address)
    except Exception, e:
        logger.exception("Bad vnc address: %s" % vnc_address)
        vnc_success = False
    return {alias: {'vnc': vnc_success, 'shell': shell_success}}


def update_links(instances):
    from core.models import Instance
    updated = []
    linktest_results = active_instances(instances)
    for (instance_id, link_results) in linktest_results.items():
        try:
            update = False
            instance = Instance.objects.get(provider_alias=instance_id)
            if link_results['shell'] != instance.shell:
                logger.debug('Change Instance %s shell %s-->%s' %
                             (instance, instance.shell,
                              link_results['shell']))
                instance.shell = link_results['shell']
                update = True
            if link_results['vnc'] != instance.vnc:
                logger.debug('Change Instance %s VNC %s-->%s' %
                             (instance, instance.vnc,
                              link_results['vnc']))
                instance.vnc = link_results['vnc']
                update = True
            if update:
                instance.save()
                updated.append(instance)
        except Instance.DoesNotExist:
            continue
    logger.debug("Instances updated: %d" % len(updated))
    return updated<|MERGE_RESOLUTION|>--- conflicted
+++ resolved
@@ -134,13 +134,8 @@
 
 
 @task(name="wait_for", max_retries=250, default_retry_delay=15)
-<<<<<<< HEAD
-def wait_for(driverCls, provider, identity, instance_alias, status_query,
-             tasks_allowed=False, **task_kwargs):
-=======
 def wait_for(instance_alias, driverCls, provider, identity, status_query,
-        tasks_allowed=False, return_id=False, **task_kwargs):
->>>>>>> 3a0eb7af
+             tasks_allowed=False, return_id=False, **task_kwargs):
     """
     #Task makes 250 attempts to 'look at' the instance, waiting 15sec each try
     Cumulative time == 1 hour 2 minutes 30 seconds before FAILURE
@@ -151,45 +146,27 @@
     from service import instance as instance_service
     try:
         logger.debug("wait_for task started at %s." % datetime.now())
-<<<<<<< HEAD
-        driver = get_driver(driverCls, provider, identity)
-        instance = driver.get_instance(instance_alias)
-        if not instance:
-            logger.debug("Instance has been teminated: %s." % instance_alias)
-            return False
-        i_status = instance._node.extra['status'].lower()
-        i_task = instance._node.extra['task']
-        if (i_status not in status_query) or (i_task and not tasks_allowed):
-            raise Exception(
-                "Instance: %s: Status: (%s - %s) - Not Ready"
-                % (instance.id, i_status, i_task))
-        logger.debug("Instance %s: Status: (%s - %s) - Ready"
-                     % (instance.id, i_status, i_task))
-        return True
-=======
         if app.conf.CELERY_ALWAYS_EAGER:
             logger.debug("Eager task - DO NOT return until its ready!")
-            return _eager_override(wait_for, _is_instance_ready, 
-                                    (driverCls, provider, identity,
-                                     instance_alias, status_query,
-                                     tasks_allowed, return_id), {})
+            return _eager_override(wait_for, _is_instance_ready,
+                                   (driverCls, provider, identity,
+                                    instance_alias, status_query,
+                                    tasks_allowed, return_id), {})
 
         result = _is_instance_ready(driverCls, provider, identity,
-                                  instance_alias, status_query,
-                                  tasks_allowed, return_id)
+                                    instance_alias, status_query,
+                                    tasks_allowed, return_id)
         return result
->>>>>>> 3a0eb7af
     except Exception as exc:
         if "Not Ready" not in str(exc):
             # Ignore 'normal' errors.
             logger.exception(exc)
         wait_for.retry(exc=exc)
 
-<<<<<<< HEAD
-=======
+
 def _eager_override(task_class, run_method, args, kwargs):
     attempts = 0
-    delay = task_class.default_retry_delay or 30 # Seconds
+    delay = task_class.default_retry_delay or 30  # Seconds
     while attempts < task_class.max_retries:
         try:
             result = run_method(*args, **kwargs)
@@ -203,8 +180,8 @@
 
 
 def _is_instance_ready(driverCls, provider, identity,
-                     instance_alias, status_query,
-                     tasks_allowed=False, return_id=False):
+                       instance_alias, status_query,
+                       tasks_allowed=False, return_id=False):
     driver = get_driver(driverCls, provider, identity)
     instance = driver.get_instance(instance_alias)
     if not instance:
@@ -216,14 +193,14 @@
     i_task = instance._node.extra['task']
     if (i_status not in status_query) or (i_task and not tasks_allowed):
         raise Exception(
-                "Instance: %s: Status: (%s - %s) - Not Ready"
-                % (instance.id, i_status, i_task))
+            "Instance: %s: Status: (%s - %s) - Not Ready"
+            % (instance.id, i_status, i_task))
     logger.debug("Instance %s: Status: (%s - %s) - Ready"
                  % (instance.id, i_status, i_task))
     if return_id:
         return instance.id
     return True
->>>>>>> 3a0eb7af
+
 
 @task(name="add_fixed_ip",
       ignore_result=True,
@@ -407,7 +384,8 @@
       ignore_result=True,
       max_retries=3)
 def deploy_init_to(driverCls, provider, identity, instance_id,
-                   username=None, password=None, redeploy=False, *args, **kwargs):
+                   username=None, password=None, redeploy=False,
+                   *args, **kwargs):
     try:
         logger.debug("deploy_init_to task started at %s." % datetime.now())
         driver = get_driver(driverCls, provider, identity)
@@ -435,22 +413,12 @@
         logger.warn(exc)
         deploy_init_to.retry(exc=exc)
 
-<<<<<<< HEAD
-
-def get_deploy_chain(driverCls, provider, identity,
-                     instance, password, redeploy=False):
-    instance_id = instance.id
-
-    wait_active_task = wait_for.s(
-        driverCls, provider, identity, instance_id, "active")
-=======
+
 def get_deploy_chain(driverCls, provider, identity, instance,
                      username=None, password=None, redeploy=False):
     instance_id = instance.id
-
     wait_active_task = wait_for.s(
-            instance_id, driverCls, provider, identity, "active")
->>>>>>> 3a0eb7af
+        instance_id, driverCls, provider, identity, "active")
     if not instance.ip:
         #Init the networking
         logger.debug("IP address missing -- add 'add floating IP' tasks..")
@@ -465,7 +433,8 @@
         driverCls, provider, identity, instance_id,
         {'tmp_status': 'deploying'})
     deploy_task = _deploy_init_to.si(
-        driverCls, provider, identity, instance_id, username, password, redeploy)
+        driverCls, provider, identity, instance_id,
+        username, password, redeploy)
     deploy_task.link_error(
         deploy_failed.s(driverCls, provider, identity, instance_id))
 
@@ -602,7 +571,8 @@
       time_limit=30*60,  # 30minute hard-set time limit.
       max_retries=10)
 def _deploy_init_to(driverCls, provider, identity, instance_id,
-                    username=None, password=None, redeploy=False, **celery_task_args):
+                    username=None, password=None, redeploy=False,
+                    **celery_task_args):
     try:
         logger.debug("_deploy_init_to task started at %s." % datetime.now())
         #Check if instance still exists
