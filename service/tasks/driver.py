"""
Tasks for driver operations.
"""
import re

from operator import attrgetter
from datetime import datetime
import time

from celery import chain
from celery.decorators import task
from celery.task import current
from celery.task import periodic_task
from celery.result import allow_join_result
from celery.task.schedules import crontab
from libcloud.compute.types import Provider, NodeState, DeploymentError

from atmosphere.celery import app

from threepio import logger
from rtwo.exceptions import NonZeroDeploymentException

from core.email import send_instance_email
from core.ldap import get_uid_number as get_unique_number
from service.instance import update_instance_metadata
from core.models.identity import Identity
from core.models.profile import UserProfile

from service.driver import get_driver
from service.deploy import init


<<<<<<< HEAD
@periodic_task(run_every=crontab(hour="*/4", minute="*", day_of_week="*"),
        expires=5*60, time_limit=5*60, retry=0)
=======
@periodic_task(run_every=crontab(hour="0", minute="*", day_of_week="*"),
        expires=1*60*60, retry=0)
>>>>>>> 50f8ac13
def clear_empty_ips():
    logger.debug("clear_empty_ips task started at %s." % datetime.now())
    from service import instance as instance_service
    from rtwo.driver import OSDriver
    from api import get_esh_driver
    from service.accounts.openstack import AccountDriver as\
        OSAccountDriver
    identities = Identity.objects.filter(
        provider__type__name__iexact='openstack',
        provider__active=True)
    identities = sorted(
       identities, key=lambda ident: attrgetter(ident.provider.type.name,
                                                ident.created_by.username))
    os_acct_driver = None
    total = len(identities)
    for idx, core_identity in enumerate(identities):
        try:
            #Initialize the drivers
            driver = get_esh_driver(core_identity)
            if not isinstance(driver, OSDriver):
                continue
            if not os_acct_driver or\
                    os_acct_driver.core_provider != core_identity.provider:
                os_acct_driver = OSAccountDriver(core_identity.provider)
                logger.info("Initialized account driver")
            # Get useful info
            creds = core_identity.get_credentials()
            tenant_name = creds['ex_tenant_name']
            logger.info("Checking Identity %s/%s - %s"
                        % (idx+1, total, tenant_name))
            # Attempt to clean floating IPs
            num_ips_removed = driver._clean_floating_ip()
            if num_ips_removed:
                logger.debug("Removed %s ips from OpenStack Tenant %s"
                             % (num_ips_removed, tenant_name))
            #Test for active/inactive instances
            instances = driver.list_instances()
            active = any(driver._is_active_instance(inst) for inst in instances)
            inactive = all(driver._is_inactive_instance(inst) for inst in instances)
            if active and not inactive:
                #User has >1 active instances AND not all instances inactive
                pass
            elif os_acct_driver.network_manager.get_network_id(
                    os_acct_driver.network_manager.neutron, '%s-net' % tenant_name):
                #User has 0 active instances OR all instances are inactive
                #Network exists, attempt to dismantle as much as possible
                remove_network = not inactive
                logger.info("Removing project network %s for %s"
                            % (remove_network, tenant_name))
                if remove_network:
                    #Sec. group can't be deleted if instances are suspended
                    # when instances are suspended we pass remove_network=False
                    os_acct_driver.delete_security_group(core_identity)
                    os_acct_driver.delete_network(core_identity,
                            remove_network=remove_network)
            else:
                #logger.info("No Network found. Skipping %s" % tenant_name)
                pass
        except Exception as exc:
            logger.exception(exc)
    logger.debug("clear_empty_ips task finished at %s." % datetime.now())

@task(name="_send_instance_email",
      default_retry_delay=10,
      max_retries=2)
def _send_instance_email(driverCls, provider, identity, instance_id):
    try:
        logger.debug("_send_instance_email task started at %s." %
                     datetime.now())
        driver = get_driver(driverCls, provider, identity)
        instance = driver.get_instance(instance_id)
        #Breakout if instance has been deleted at this point
        if not instance:
            logger.debug("Instance has been teminated: %s." % instance_id)
            return
        username = identity.user.username
        profile = UserProfile.objects.get(user__username=username)
        if profile.send_emails:
            #Only send emails if allowed by profile setting
            created = datetime.strptime(instance.extra['created'],
                                        "%Y-%m-%dT%H:%M:%SZ")
            send_instance_email(username,
                                instance.id,
                                instance.name,
                                instance.ip,
                                created,
                                username)
        else:
            logger.debug("User %s elected NOT to receive new instance emails"
                         % username)

        logger.debug("_send_instance_email task finished at %s." %
                     datetime.now())
    except Exception as exc:
        logger.warn(exc)
        _send_instance_email.retry(exc=exc)


# Deploy and Destroy tasks
@task(name="deploy_failed")
def deploy_failed(task_uuid, driverCls, provider, identity, instance_id,
                  **celery_task_args):
    try:
        logger.debug("deploy_failed task started at %s." % datetime.now())
        logger.info("task_uuid=%s" % task_uuid)
        result = app.AsyncResult(task_uuid)
        with allow_join_result():
            exc = result.get(propagate=False)
        err_str = "DEPLOYERROR::%s" % (result.traceback,)
        logger.error(err_str)
        driver = get_driver(driverCls, provider, identity)
        instance = driver.get_instance(instance_id)
        update_instance_metadata(driver, instance,
                                 data={'tmp_status': 'deploy_error'},
                                 replace=False)
        logger.debug("deploy_failed task finished at %s." % datetime.now())
    except Exception as exc:
        logger.warn(exc)
        deploy_failed.retry(exc=exc)


@task(name="deploy_to",
      max_retries=2,
      default_retry_delay=128,
      ignore_result=True)
def deploy_to(driverCls, provider, identity, instance_id, *args, **kwargs):
    try:
        logger.debug("deploy_to task started at %s." % datetime.now())
        driver = get_driver(driverCls, provider, identity)
        instance = driver.get_instance(instance_id)
        driver.deploy_to(instance, *args, **kwargs)
        logger.debug("deploy_to task finished at %s." % datetime.now())
    except Exception as exc:
        logger.warn(exc)
        deploy_to.retry(exc=exc)


@task(name="deploy_init_to",
      default_retry_delay=20,
      ignore_result=True,
      max_retries=3)
def deploy_init_to(driverCls, provider, identity, instance_id, password=None,
                   *args, **kwargs):
    try:
        logger.debug("deploy_init_to task started at %s." % datetime.now())
        driver = get_driver(driverCls, provider, identity)
        instance = driver.get_instance(instance_id)
        if not instance:
            logger.debug("Instance has been teminated: %s." % instance_id)
            return
        image_metadata = driver._connection\
                               .ex_get_image_metadata(instance.machine)
        image_already_deployed = image_metadata.get("deployed")
        deploy_chain = get_deploy_chain(driverCls, provider, identity,
                                        instance, password, image_already_deployed)
        deploy_chain.apply_async()
        #Can be really useful when testing.
        #if kwargs.get('delay'):
        #    async.get()
        logger.debug("deploy_init_to task finished at %s." % datetime.now())
    except NonZeroDeploymentException:
        raise
    except Exception as exc:
        logger.warn(exc)
        deploy_init_to.retry(exc=exc)

def get_deploy_chain(driverCls, provider, identity, instance, password, deployed=False):
    instance_id = instance.id
    if not instance.ip:
        logger.debug("IP address missing")
        init_task = update_metadata.si(
                driverCls, provider, identity, instance_id,
                {'tmp_status': 'networking'})
        floating_task = add_floating_ip.si(
            driverCls, provider, identity, instance_id, delete_status=True)
        init_task.link(floating_task)
        if not deployed:
            logger.debug("Instance NOT deployed, include deployment and email")
            deploy_meta_task = update_metadata.si(
                driverCls, provider, identity, instance_id,
                {'tmp_status': 'deploying'})

            deploy_task = _deploy_init_to.si(
                driverCls, provider, identity, instance_id, password)
            deploy_task.link_error(
                deploy_failed.s(driverCls, provider, identity, instance_id))

            remove_status_task = update_metadata.si(
                    driverCls, provider, identity, instance_id,
                    {'tmp_status': ''})

            email_task = _send_instance_email.si(
                    driverCls, provider, identity, instance_id)

            floating_task.link(deploy_meta_task)
            deploy_meta_task.link(deploy_task)
            deploy_task.link(remove_status_task)
            remove_status_task.link(email_task)
        else:
            logger.debug("Instance deployed, include email task")
            email_task = _send_instance_email.si(
                    driverCls, provider, identity, instance_id)
            floating_task.link(email_task)
    else:
        if not deployed:
            logger.debug("IP address available, deploy and email")
            init_task = update_metadata.si(
                    driverCls, provider, identity, instance_id,
                    {'tmp_status': 'deploying'})

            deploy_task = _deploy_init_to.si(
                driverCls, provider, identity, instance_id, password,
                link_error=deploy_failed.s(
                    (driverCls, provider, identity, instance_id,)))

            remove_status_task = update_metadata.si(
                    driverCls, provider, identity, instance_id,
                    {'tmp_status': ''})

            init_task.link(deploy_task)
            deploy_task.link(remove_status_task)
        else:
            logger.debug("IP address available, init deployed, just send email")
            init_task = _send_instance_email.si(
                    driverCls, provider, identity, instance_id)
    return init_task


@task(name="destroy_instance",
      default_retry_delay=15,
      ignore_result=True,
      max_retries=3)
def destroy_instance(core_identity_id, instance_alias):
    from service import instance as instance_service
    from rtwo.driver import OSDriver
    from api import get_esh_driver
    try:
        logger.debug("destroy_instance task started at %s." % datetime.now())
        node_destroyed = instance_service.destroy_instance(
            core_identity_id, instance_alias)
        core_identity = Identity.objects.get(id=core_identity_id)
        driver = get_esh_driver(core_identity)
        if isinstance(driver, OSDriver):
            #Spawn off the last two tasks
            logger.debug("OSDriver Logic -- Remove floating ips and check"
                         " for empty project")
            driverCls = driver.__class__
            provider = driver.provider
            identity = driver.identity
            instances = driver.list_instances()
            active = [driver._is_active_instance(inst) for inst in instances]
            if not active:
                logger.debug("Driver shows 0 of %s instances are active"
                             % (len(instances),))
                #For testing ONLY.. Test cases ignore countdown..
                if app.conf.CELERY_ALWAYS_EAGER:
                    logger.debug("Eager task waiting 1 minute")
                    time.sleep(60)
                destroy_chain = chain(
                    clean_empty_ips.subtask(
                        (driverCls, provider, identity),
                        immutable=True, countdown=5),
                    remove_empty_network.subtask(
                        (driverCls, provider, identity, core_identity_id),
                        immutable=True, countdown=60))
                destroy_chain()
            else:
                logger.debug("Driver shows %s of %s instances are active"
                             % (len(active), len(instances)))
                #For testing ONLY.. Test cases ignore countdown..
                if app.conf.CELERY_ALWAYS_EAGER:
                    logger.debug("Eager task waiting 15 seconds")
                    time.sleep(15)
                destroy_chain = \
                    clean_empty_ips.subtask(
                        (driverCls, provider, identity),
                        immutable=True, countdown=5).apply_async()
        logger.debug("destroy_instance task finished at %s." % datetime.now())
        return node_destroyed
    except Exception as exc:
        logger.exception(exc)
        destroy_instance.retry(exc=exc)


@task(name="_deploy_init_to",
      default_retry_delay=32,
      max_retries=10)
def _deploy_init_to(driverCls, provider, identity, instance_id, password=None,
                    **celery_task_args):
    try:
        logger.debug("_deploy_init_to task started at %s." % datetime.now())
        #Check if instance still exists
        driver = get_driver(driverCls, provider, identity)
        instance = driver.get_instance(instance_id)
        if not instance:
            logger.debug("Instance has been teminated: %s." % instance_id)
            return
        #NOTE: This is NOT the password passed by argument
        #Deploy with no password to use ssh keys
        logger.info(instance.extra)
        instance._node.extra['password'] = None
        kwargs = {}
        private_key = "/opt/dev/atmosphere/extras/ssh/id_rsa"
        kwargs.update({'ssh_key': private_key})
        kwargs.update({'timeout': 120})
        msd = init(instance, identity.user.username, password)
        kwargs.update({'deploy': msd})
        driver.deploy_to(instance, **kwargs)
        logger.debug("_deploy_init_to task finished at %s." % datetime.now())
    except DeploymentError as exc:
        logger.exception(exc)
        if isinstance(exc.value, NonZeroDeploymentException):
            #The deployment was successful, but the return code on one or more
            # steps is bad. Log the exception and do NOT try again!
            raise exc.value
        #TODO: Check if all exceptions thrown at this time
        #fall in this category, and possibly don't retry if
        #you hit the Exception block below this.
        _deploy_init_to.retry(exc=exc)
    except Exception as exc:
        logger.exception(exc)
        _deploy_init_to.retry(exc=exc)

@task(name="update_metadata", max_retries=250, default_retry_delay=15)
def update_metadata(driverCls, provider, identity, instance_alias, metadata):
    """
    #NOTE: While this looks like a large number (250 ?!) of retries
    # we expect this task to fail often when the image is building
    # and large, uncached images can have a build time 
    """
    try:
        logger.debug("update_metadata task started at %s." % datetime.now())
        driver = get_driver(driverCls, provider, identity)
        instance = driver.get_instance(instance_alias)
        if not instance:
            return
        #NOTE: This task will only be executed in TEST mode
        if app.conf.CELERY_ALWAYS_EAGER:
            eager_update_metadata(driver, instance, metadata)
        return update_instance_metadata(
            driver, instance, data=metadata, replace=False)
        logger.debug("update_metadata task finished at %s." % datetime.now())
    except Exception as exc:
        logger.exception(exc)
        update_metadata.retry(exc=exc)

def eager_update_metadata(driver, instance, metadata):
    """
    Used for TESTING ONLY. NEVER called in normal celery operation.
    """
    while 1:
        #Check if instance is terminated or no longer building.
        if not instance or instance.extra['status'] != 'build':
            break
        #Wait 1min try again
        wait_time = 1*60
        logger.info("Always Eager Detected and instance is not active"
                    ". Will wait 1 minute and check again to avoid"
                    " stack overflow from immediately retrying.."
                    )
        time.sleep(wait_time*60)
        # Update reference for the instance to see if its 'done'
        instance = driver.get_instance(instance_id)
    return update_instance_metadata(
        driver, instance, data=metadata, replace=False)

# Floating IP Tasks
@task(name="add_floating_ip",
      #Defaults will not be used, see countdown call below
      default_retry_delay=15,
      max_retries=30)
def add_floating_ip(driverCls, provider, identity,
                    instance_alias, delete_status=True,
                    *args, **kwargs):
    #For testing ONLY.. Test cases ignore countdown..
    if app.conf.CELERY_ALWAYS_EAGER:
        logger.debug("Eager task waiting 15 seconds")
        time.sleep(15)
    try:
        logger.debug("add_floating_ip task started at %s." % datetime.now())
        #Remove unused floating IPs first, so they can be re-used
        driver = get_driver(driverCls, provider, identity)
        driver._clean_floating_ip()

        #assign if instance doesn't already have an IP addr
        instance = driver.get_instance(instance_alias)
        if not instance:
            logger.debug("Instance has been teminated: %s." % instance_alias)
            return None
        floating_ips = driver._connection.neutron_list_ips(instance)
        if floating_ips:
            floating_ip = floating_ips[0]["floating_ip_address"]
        else:
            floating_ip = driver._connection.neutron_associate_ip(
                instance, *args, **kwargs)["floating_ip_address"]
        #TODO: Implement this as its own task, with the result from
        #'floating_ip' passed in. Add it to the deploy_chain before deploy_to
        hostname = ""
        if floating_ip.startswith('128.196'):
            regex = re.compile(
                "(?P<one>[0-9]+)\.(?P<two>[0-9]+)\."
                "(?P<three>[0-9]+)\.(?P<four>[0-9]+)")
            r = regex.search(floating_ip)
            (one, two, three, four) = r.groups()
            hostname = "vm%s-%s.iplantcollaborative.org" % (three, four)
            update_instance_metadata(driver, instance,
                                     data={'public-hostname': hostname},
                                     replace=False)

        logger.info("Assigned IP:%s - Hostname:%s" % (floating_ip, hostname))
        #End
        logger.debug("add_floating_ip task finished at %s." % datetime.now())
        return {"floating_ip":floating_ip, "hostname":hostname}
    except Exception as exc:
        logger.exception("Error occurred while assigning a floating IP")
        #Networking can take a LONG time when an instance first launches,
        #it can also be one of those things you 'just miss' by a few seconds..
        #So we will retry 30 times using limited exp.backoff
        #Max Time: 53min
        countdown = min(2**current.request.retries, 128)
        add_floating_ip.retry(exc=exc,
                              countdown=countdown)


@task(name="clean_empty_ips", default_retry_delay=15,
      ignore_result=True, max_retries=6)
def clean_empty_ips(driverCls, provider, identity, *args, **kwargs):
    try:
        logger.debug("remove_floating_ip task started at %s." %
                     datetime.now())
        driver = get_driver(driverCls, provider, identity)
        ips_cleaned = driver._clean_floating_ip()
        logger.debug("remove_floating_ip task finished at %s." %
                     datetime.now())
        return ips_cleaned
    except Exception as exc:
        logger.warn(exc)
        clean_empty_ips.retry(exc=exc)


# project Network Tasks
@task(name="add_os_project_network",
      default_retry_delay=15,
      ignore_result=True,
      max_retries=6)
def add_os_project_network(core_identity, *args, **kwargs):
    try:
        logger.debug("add_os_project_network task started at %s." %
                     datetime.now())
        from rtwo.accounts.openstack import AccountDriver as OSAccountDriver
        account_driver = OSAccountDriver(core_identity.provider)
        account_driver.create_network(core_identity)
        logger.debug("add_os_project_network task finished at %s." %
                     datetime.now())
    except Exception as exc:
        add_os_project_network.retry(exc=exc)


@task(name="remove_empty_network",
      default_retry_delay=60,
      ignore_result=True,
      max_retries=1)
def remove_empty_network(
        driverCls, provider, identity,
        core_identity_id,
        *args, **kwargs):
    try:
        #For testing ONLY.. Test cases ignore countdown..
        if app.conf.CELERY_ALWAYS_EAGER:
            logger.debug("Eager task waiting 1 minute")
            time.sleep(60)
        logger.debug("remove_empty_network task started at %s." %
                     datetime.now())

        logger.debug("CoreIdentity(id=%s)" % core_identity_id)
        core_identity = Identity.objects.get(id=core_identity_id)
        driver = get_driver(driverCls, provider, identity)
        instances = driver.list_instances()
        active_instances = False
        for instance in instances:
            if driver._is_active_instance(instance):
                active_instances = True
                break
        if not active_instances:
            inactive_instances = all(driver._is_inactive_instance(
                instance) for instance in instances)
            #Inactive instances, True: Remove network, False
            remove_network = not inactive_instances
            #Check for project network
            from service.accounts.openstack import AccountDriver as\
                OSAccountDriver
            os_acct_driver = OSAccountDriver(core_identity.provider)
            logger.info("No active instances. Removing project network"
                        "from %s" % core_identity)
            os_acct_driver.delete_network(core_identity,
                    remove_network=remove_network)
            if remove_network:
                #Sec. group can't be deleted if instances are suspended
                # when instances are suspended we pass remove_network=False
                os_acct_driver.delete_security_group(core_identity)
            return True
        logger.debug("remove_empty_network task finished at %s." %
                     datetime.now())
        return False
    except Exception as exc:
        logger.exception("Failed to check if project network is empty")
        remove_empty_network.retry(exc=exc)<|MERGE_RESOLUTION|>--- conflicted
+++ resolved
@@ -30,13 +30,8 @@
 from service.deploy import init
 
 
-<<<<<<< HEAD
-@periodic_task(run_every=crontab(hour="*/4", minute="*", day_of_week="*"),
-        expires=5*60, time_limit=5*60, retry=0)
-=======
 @periodic_task(run_every=crontab(hour="0", minute="*", day_of_week="*"),
         expires=1*60*60, retry=0)
->>>>>>> 50f8ac13
 def clear_empty_ips():
     logger.debug("clear_empty_ips task started at %s." % datetime.now())
     from service import instance as instance_service
