--- conflicted
+++ resolved
@@ -136,7 +136,6 @@
     from service import instance as instance_service
     try:
         logger.debug("wait_for task started at %s." % datetime.now())
-<<<<<<< HEAD
         if app.conf.CELERY_ALWAYS_EAGER:
             logger.debug("Eager task - DO NOT return until its ready!")
             return _eager_override(wait_for, _is_instance_ready, 
@@ -147,22 +146,7 @@
         result = _is_instance_ready(driverCls, provider, identity,
                                   instance_alias, status_query,
                                   tasks_allowed, return_id)
-=======
-        driver = get_driver(driverCls, provider, identity)
-        instance = driver.get_instance(instance_alias)
-        if not instance:
-            logger.debug("Instance has been teminated: %s." % instance_alias)
-            return False
-        i_status = instance._node.extra['status'].lower()
-        i_task = instance._node.extra['task']
-        if (i_status not in status_query) or (i_task and not tasks_allowed):
-            raise Exception(
-                    "Instance: %s: Status: (%s - %s) - Not Ready"
-                    % (instance.id, i_status, i_task))
-        logger.debug("Instance %s: Status: (%s - %s) - Ready"
-                     % (instance.id, i_status, i_task))
-        return True
->>>>>>> d2a4c0fc
+        return result
     except Exception as exc:
         if "Not Ready" not in str(exc):
             # Ignore 'normal' errors.
@@ -390,12 +374,7 @@
         image_metadata = driver._connection\
                                .ex_get_image_metadata(instance.machine)
         deploy_chain = get_deploy_chain(driverCls, provider, identity,
-<<<<<<< HEAD
                                         instance, username, password, redeploy)
-=======
-                                        instance, password, redeploy)
-        logger.debug("Starting deploy chain for: %s." % instance_id)
->>>>>>> d2a4c0fc
         deploy_chain.apply_async()
         #Can be really useful when testing.
         #if kwargs.get('delay'):
