--- conflicted
+++ resolved
@@ -16,43 +16,12 @@
 
 
 @periodic_task(run_every=crontab(hour='*', minute='*/15', day_of_week='*'),
-<<<<<<< HEAD
-               expires=5*60, retry=0)  # 2min timeout
-=======
-               time_limit=120, retry=0)
->>>>>>> 94b0bee2
+               # 5min before task expires, 5min to run task
+               expires=5*60, time_limit=5*60, retry=0)
 def monitor_instances():
     """
     Update instances for each active provider.
     """
-<<<<<<< HEAD
-    from api import get_esh_driver
-    from core.models import IdentityMembership
-    for im in IdentityMembership.objects.all():
-        #Only check if allocation has been set, provider is active
-        if not im.identity.provider.is_active():
-            continue
-        if not im.allocation:
-            continue
-        #Start by checking for running/missing instances
-        core_instances = im.identity.instance_set.filter(end_date=None)
-        if not core_instances:
-            continue
-
-        #Running/missing instances found. We may have to do something!
-        driver = get_esh_driver(im.identity)
-        try:
-            esh_instances = driver.list_instances()
-        except Exception, exc:
-            logger.exception("Could not retrieve instances for identity: %s" % im.identity)
-            continue
-        #Test allocation && Suspend instances if we are over allocated time
-        over_allocation = over_allocation_test(im.identity, esh_instances)
-        if over_allocation:
-            continue
-        #We may need to update instance status history
-        update_instances(im.identity, esh_instances, core_instances)
-=======
     for p in Provider.objects.filter(active=True, end_date=None):
         monitor_instances_for(p)
 
@@ -107,7 +76,6 @@
         instance_list.append(i)
         owner_map[key] = instance_list
     return owner_map
->>>>>>> 94b0bee2
 
 
 def _convert_tenant_id_to_names(instances, tenants):
