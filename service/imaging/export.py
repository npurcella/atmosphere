--- conflicted
+++ resolved
@@ -1,9 +1,6 @@
 import os
 
-<<<<<<< HEAD
 #from service.imaging.clean import remove_ldap, remove_vnc, remove_sensu
-=======
->>>>>>> 6c2a6f5c
 from service.imaging.common import prepare_chroot_env, remove_chroot_env,\
                                    run_command,\
                                    rebuild_ramdisk,\
@@ -17,15 +14,9 @@
     """
     These configurations are specific to running virtualbox from an exported VM
     """
-<<<<<<< HEAD
     #remove_ldap(mounted_path)
     #remove_vnc(mounted_path)
     #remove_sensu(mounted_path)
-=======
-    remove_ldap(mounted_path)
-    remove_vnc(mounted_path)
-    remove_sensu(mounted_path)
->>>>>>> 6c2a6f5c
 
     add_gnome_support(mounted_path)
 
