"""
Deploy methods for Atmosphere
"""
from os.path import basename
import time

from libcloud.compute.deployment import ScriptDeployment
from libcloud.compute.deployment import MultiStepDeployment

from threepio import logger

from atmosphere import settings
from atmosphere.settings import secrets

from authentication.protocol import ldap


#
# Deployment Classes
#
class LoggedScriptDeployment(ScriptDeployment):
    def __init__(self, script, name=None, delete=False, logfile=None,
                 attempts=1):
        """
        Use this for client-side logging
        """
        super(LoggedScriptDeployment, self).__init__(
            script, name=name, delete=delete)
        self.attempts = attempts
        if logfile:
            self.script = self.script + " >> %s 2>&1" % logfile
        #logger.info(self.script)

    def run(self, node, client):
        """
        Server-side logging

        Optional Param: attempts - # of times to retry
        in the event of a Non-Zero exit status(code)
        """
        attempt = 0
        retry_time = 0
        while attempt < self.attempts:
            node = super(LoggedScriptDeployment, self).run(node, client)
            if self.exit_status == 0:
                break
            attempt += 1
            retry_time = 2 * 2**attempt  # 4,8,16..
            logger.debug(
                "WARN: Script %s on Node %s is non-zero."
                " Will re-try in %s seconds. Attempt: %s/%s"
                % (node.id, self.name, retry_time, attempt, self.attempts))
            time.sleep(retry_time)

        if self.stdout:
            logger.debug('%s (%s)STDOUT: %s' % (node.id, self.name,
                                                self.stdout))
        if self.stderr:
            logger.warn('%s (%s)STDERR: %s' % (node.id, self.name,
                                               self.stderr))
        return node


#
# Specific Deployments
#

def sync_instance():
    return ScriptDeployment("sync", name="./deploy_sync_instance.sh")


def get_distro(distro='ubuntu'):
    return ScriptDeployment("cat /etc/*-release",
                            name="./deploy_get_distro.sh")


def build_script(script_input, name=None):
    return ScriptDeployment(script_input, name=name)


def deploy_test():
    return ScriptDeployment(
        "\n", name="./deploy_test.sh")


def install_base_requirements(distro='ubuntu'):
    script_txt = "%s install -qy utils-linux %s"\
        % ('apt-get' if 'ubuntu' in distro.to_lower() else 'yum',
           '' if 'ubuntu' in distro.to_lower() else 'python-simplejson')
    return ScriptDeployment(script_txt,
                            name="./deploy_base_requirements.sh")


def freeze_instance(sleep_time=45):
    return ScriptDeployment(
        "nohup fsfreeze -f / && sleep %s && fsfreeze -u / &" % sleep_time,
        name="./deploy_freeze_instance.sh")


def mount_volume(device, mount_location):
    return ScriptDeployment("mkdir -p %s\n" % (mount_location)
                            + "mount %s %s" % (device, mount_location),
                            name="./deploy_mount_volume.sh")


def check_mount():
    return ScriptDeployment("mount",
                            name="./deploy_check_mount.sh")


def check_process(proc_name):
    return ScriptDeployment(
        "if ps aux | grep '%s' > /dev/null; "
        "then echo '1:%s is running'; "
        "else echo '0:%s is NOT running'; "
        "fi"
        % (proc_name, proc_name, proc_name),
        name="./deploy_check_process_%s.sh"
        % (proc_name,))


def check_volume(device):
    return ScriptDeployment("tune2fs -l %s" % (device),
                            name="./deploy_check_volume.sh")


def mkfs_volume(device):
    return ScriptDeployment("mkfs.ext3 %s" % (device),
                            name="./deploy_mkfs_volume.sh")


def umount_volume(mount_location):
    return ScriptDeployment("mounts=`mount | grep '%s' | cut -d' ' -f3`; "
                            "for mount in $mounts; do umount %s; done;"
                            % (mount_location, mount_location),
                            name="./deploy_umount_volume.sh")


def lsof_location(mount_location):
    return ScriptDeployment("lsof | grep %s" % (mount_location),
                            name="./deploy_lsof_location.sh")


def step_script(step):
    script = str(step.script)
    if not script.startswith("#!"):
        script = "#! /usr/bin/env bash\n" + script
    return ScriptDeployment(script, name="./" + step.get_script_name())


def wget_file(filename, url, logfile=None, attempts=3):
    name = './deploy_wget_%s.sh' % (basename(filename))
    return LoggedScriptDeployment(
        "wget -O %s %s" % (filename, url),
        name=name, attempts=attempts, logfile=logfile)


def chmod_ax_file(filename, logfile=None):
    return LoggedScriptDeployment(
        "chmod a+x %s" % filename,
        name='./deploy_chmod_ax.sh',
        logfile=logfile)


def package_deps(logfile=None, username=None):
    #These requirements are for Editors, Shell-in-a-box, etc.
    do_ubuntu = "apt-get update;apt-get install -y emacs vim wget "\
                + "language-pack-en make gcc g++ gettext texinfo "\
                + "autoconf automake python-httplib2 "
    do_centos = "yum install -y emacs vim-enhanced wget make "\
                + "gcc gettext texinfo autoconf automake "\
                + "python-simplejson python-httplib2 "
    if shell_lookup_helper(username):
        do_ubuntu = do_ubuntu + "zsh "
        do_centos = do_centos + "zsh "
    return LoggedScriptDeployment(
        "distro_cat=`cat /etc/*-release`\n"
        + "if [[ $distro_cat == *Ubuntu* ]]; then\n"
        + do_ubuntu
        + "\nelse if [[ $distro_cat == *CentOS* ]];then\n"
        + do_centos
        + "\nfi\nfi",
        name="./deploy_package_deps.sh",
        logfile=logfile)


def shell_lookup_helper(username):
    zsh_user = False
    ldap_info = ldap._search_ldap(username)
    try:
        ldap_info_dict = ldap_info[0][1]
    except IndexError:
        return False
    for key in ldap_info_dict.iterkeys():
        if key == "loginShell":
            if 'zsh' in ldap_info_dict[key][0]:
                zsh_user = True
    return zsh_user


def redeploy_script(filename, username, instance, logfile=None):
    awesome_atmo_call = "%s --service_type=%s --service_url=%s"
    awesome_atmo_call += " --server=%s --user_id=%s"
    awesome_atmo_call += " --redeploy"
    awesome_atmo_call %= (
        filename,
        "instance_service_v1",
        settings.INSTANCE_SERVICE_URL,
        settings.DEPLOY_SERVER_URL,
        username)
    #kludge: weirdness without the str cast...
    str_awesome_atmo_call = str(awesome_atmo_call)
    #logger.debug(isinstance(str_awesome_atmo_call, basestring))
    return LoggedScriptDeployment(
        str_awesome_atmo_call,
        name='./deploy_call_atmoinit.sh',
        logfile=logfile)


def init_script(filename, username, token, instance, password,
                redeploy, logfile=None):
    awesome_atmo_call = "%s --service_type=%s --service_url=%s"
    awesome_atmo_call += " --server=%s --user_id=%s"
    awesome_atmo_call += " --token=%s --name=\"%s\""
    awesome_atmo_call += "%s"
    awesome_atmo_call += " --vnc_license=%s"
    awesome_atmo_call %= (
        filename,
        "instance_service_v1",
        settings.INSTANCE_SERVICE_URL,
        settings.DEPLOY_SERVER_URL,
        username,
        token,
        instance.name,
        " --redeploy" if redeploy else "",
        secrets.ATMOSPHERE_VNC_LICENSE)
    if password:
        awesome_atmo_call += " --root_password=%s" % (password)
        #kludge: weirdness without the str cast...
        str_awesome_atmo_call = str(awesome_atmo_call)
        #logger.debug(isinstance(str_awesome_atmo_call, basestring))
        return LoggedScriptDeployment(
            str_awesome_atmo_call,
            name='./deploy_call_atmoinit.sh',
            logfile=logfile)


def rm_scripts(logfile=None):
    return LoggedScriptDeployment(
        "rm -rf ~/deploy_*",
        name='./deploy_remove_scripts.sh',
        logfile=logfile)


def init_log():
    return ScriptDeployment(
        'if [ ! -d "/var/log/atmo" ];then\n'
        'mkdir -p /var/log/atmo\n'
        'fi\n'
        'if [ ! -f "/var/log/atmo/deploy.log" ]; then\n'
        'touch /var/log/atmo/deploy.log\n'
        'fi',
        name="./deploy_init_log.sh")


def init(instance, username, password=None, redeploy=False, *args, **kwargs):
<<<<<<< HEAD
    """
    Creates a multi script deployment to prepare and call
    the latest init script
    """
    if not instance:
        raise MissingArgsException("Missing instance argument.")
    if not username:
        raise MissingArgsException("Missing instance argument.")
    token = kwargs.get('token', '')
    if not token:
        token = instance.id
    atmo_init = "/usr/sbin/atmo_init_full.py"
    server_atmo_init = "/init_files/v2/atmo_init_full.py"
    logfile = "/var/log/atmo/deploy.log"
    url = "%s%s" % (settings.DEPLOY_SERVER_URL, server_atmo_init)
    script_init = init_log()
    script_deps = package_deps(logfile, username)
    script_wget = wget_file(atmo_init, url, logfile=logfile,
                            attempts=3)
    script_chmod = chmod_ax_file(atmo_init, logfile)
    script_atmo_init = init_script(atmo_init, username, token,
                                   instance, password, redeploy, logfile)
    if redeploy:
        #Redeploy the instance
        script_atmo_init = redeploy_script(atmo_init, username,
                                           instance, logfile)
        script_list = [script_init,
                       script_wget,
                       script_chmod,
                       script_atmo_init]
    else:
        #Standard install
        script_list = [script_init,
                       script_deps,
                       script_wget,
                       script_chmod,
                       script_atmo_init]
    if not settings.DEBUG:
        script_rm_scripts = rm_scripts(logfile=logfile)
        script_list.append(script_rm_scripts)
    return MultiStepDeployment(script_list)
=======
        """
        Creates a multi script deployment to prepare and call
        the latest init script
        """
        if not instance:
            raise MissingArgsException("Missing instance argument.")
        if not username:
            raise MissingArgsException("Missing instance argument.")
        token = kwargs.get('token', '')
        if not token:
            token = instance.id

        atmo_init = "/usr/sbin/atmo_init_full.py"
        server_atmo_init = "/api/v1/init_files/v2/atmo_init_full.py"
        logfile = "/var/log/atmo/deploy.log"

        url = "%s%s" % (settings.DEPLOY_SERVER_URL, server_atmo_init)

        script_init = init_log()

        script_deps = package_deps(logfile,username)

        script_wget = wget_file(atmo_init, url, logfile=logfile,
                                attempts=3)

        script_chmod = chmod_ax_file(atmo_init, logfile)

        script_atmo_init = init_script(atmo_init, username, token,
                                       instance, password, redeploy, logfile)

        if redeploy:
            #Redeploy the instance
            script_atmo_init = redeploy_script(atmo_init, username,
                                               instance, logfile)
            script_list = [script_init,
                           script_wget,
                           script_chmod,
                           script_atmo_init]
        else:
            #Standard install
            script_list = [script_init,
                            script_deps,
                            script_wget,
                            script_chmod,
                            script_atmo_init]

        if not settings.DEBUG:
            script_rm_scripts = rm_scripts(logfile=logfile)
            script_list.append(script_rm_scripts)

        return MultiStepDeployment(script_list)
>>>>>>> cd7db0f6
<|MERGE_RESOLUTION|>--- conflicted
+++ resolved
@@ -264,7 +264,6 @@
 
 
 def init(instance, username, password=None, redeploy=False, *args, **kwargs):
-<<<<<<< HEAD
     """
     Creates a multi script deployment to prepare and call
     the latest init script
@@ -277,16 +276,23 @@
     if not token:
         token = instance.id
     atmo_init = "/usr/sbin/atmo_init_full.py"
-    server_atmo_init = "/init_files/v2/atmo_init_full.py"
+    server_atmo_init = "/api/v1/init_files/v2/atmo_init_full.py"
     logfile = "/var/log/atmo/deploy.log"
+
     url = "%s%s" % (settings.DEPLOY_SERVER_URL, server_atmo_init)
+
     script_init = init_log()
+
     script_deps = package_deps(logfile, username)
+
     script_wget = wget_file(atmo_init, url, logfile=logfile,
                             attempts=3)
+
     script_chmod = chmod_ax_file(atmo_init, logfile)
+
     script_atmo_init = init_script(atmo_init, username, token,
                                    instance, password, redeploy, logfile)
+
     if redeploy:
         #Redeploy the instance
         script_atmo_init = redeploy_script(atmo_init, username,
@@ -302,60 +308,9 @@
                        script_wget,
                        script_chmod,
                        script_atmo_init]
+
     if not settings.DEBUG:
         script_rm_scripts = rm_scripts(logfile=logfile)
         script_list.append(script_rm_scripts)
-    return MultiStepDeployment(script_list)
-=======
-        """
-        Creates a multi script deployment to prepare and call
-        the latest init script
-        """
-        if not instance:
-            raise MissingArgsException("Missing instance argument.")
-        if not username:
-            raise MissingArgsException("Missing instance argument.")
-        token = kwargs.get('token', '')
-        if not token:
-            token = instance.id
-
-        atmo_init = "/usr/sbin/atmo_init_full.py"
-        server_atmo_init = "/api/v1/init_files/v2/atmo_init_full.py"
-        logfile = "/var/log/atmo/deploy.log"
-
-        url = "%s%s" % (settings.DEPLOY_SERVER_URL, server_atmo_init)
-
-        script_init = init_log()
-
-        script_deps = package_deps(logfile,username)
-
-        script_wget = wget_file(atmo_init, url, logfile=logfile,
-                                attempts=3)
-
-        script_chmod = chmod_ax_file(atmo_init, logfile)
-
-        script_atmo_init = init_script(atmo_init, username, token,
-                                       instance, password, redeploy, logfile)
-
-        if redeploy:
-            #Redeploy the instance
-            script_atmo_init = redeploy_script(atmo_init, username,
-                                               instance, logfile)
-            script_list = [script_init,
-                           script_wget,
-                           script_chmod,
-                           script_atmo_init]
-        else:
-            #Standard install
-            script_list = [script_init,
-                            script_deps,
-                            script_wget,
-                            script_chmod,
-                            script_atmo_init]
-
-        if not settings.DEBUG:
-            script_rm_scripts = rm_scripts(logfile=logfile)
-            script_list.append(script_rm_scripts)
-
-        return MultiStepDeployment(script_list)
->>>>>>> cd7db0f6
+
+    return MultiStepDeployment(script_list)