--- conflicted
+++ resolved
@@ -28,11 +28,6 @@
     SizeNotAvailable, HypervisorCapacityError, SecurityGroupNotCreated,\
     VolumeAttachConflict
 from service.accounts.openstack import AccountDriver as OSAccountDriver
-<<<<<<< HEAD
-                
-
-def reboot_instance(esh_driver, esh_instance, reboot_type="SOFT"):
-=======
 
 def _get_size(esh_driver, esh_instance):
     if type(esh_instance.size) == MockSize:
@@ -43,7 +38,6 @@
 
 
 def reboot_instance(esh_driver, esh_instance, identity_id, user, reboot_type="SOFT"):
->>>>>>> 9789e9b2
     """
     Default to a soft reboot, but allow option for hard reboot.
     """
