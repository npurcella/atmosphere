--- conflicted
+++ resolved
@@ -73,7 +73,6 @@
                         self.keystone.username)
         return (project, user, role)
 
-<<<<<<< HEAD
     def add_security_group_rule(self, nova, protocol, security_group):
         """
         Add a security group rule if it doesn't already exist.
@@ -86,13 +85,9 @@
                                              from_port=from_port,
                                              to_port=to_port)
         return True
-=======
+
     def build_security_group(self, username, password, project_name,
             protocol_list=None, *args, **kwargs):
->>>>>>> abbe66e8
-
-    def build_security_group(self, username, password, tenant_name,
-                             protocol_list=None, *args, **kwargs):
         nova = nova_client.Client(username,
                                   password,
                                   project_name,
@@ -115,7 +110,7 @@
             ]
         default_sec_group = nova.security_groups.find(name='default')
         for protocol in protocol_list:
-            self.add_security_group(nova, protocol, default_sec_group)
+            self.add_security_group_rule(nova, protocol, default_sec_group)
         return nova.security_groups.find(name='default')
 
     def find_rule(self, security_group, ip_protocol, from_port, to_port):
