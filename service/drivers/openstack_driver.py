--- conflicted
+++ resolved
@@ -167,15 +167,10 @@
         #NOTE: This line is needed to authenticate via SSH_Keypair instead!
         node.extra['password'] = None
 
-<<<<<<< HEAD
         #NOTE: Using this to wait for the time it takes to launch instance and have a valid IP port
         time.sleep(30)
         #TODO: It would be better to hook in an asnyc thread that waits for valid IP port
-=======
-        #NOTE: Pause until insatnce launch complete..
-        time.sleep(10)
         #TODO: This belongs in a eelery task.
->>>>>>> dce766db
         server_id = node.id
         self._add_floating_ip(server_id, **kwargs)
 
