import logging

from django.conf import settings
from django.contrib.auth import get_user_model
from django.db.models import Q
from django.utils import timezone

from celery.decorators import task
from core.models.allocation_source import total_usage
from core.models.allocation_source import UserAllocationSource, AllocationSourceSnapshot, AllocationSource, UserAllocationBurnRateSnapshot
from core.models.event_table import EventTable

from .models import TASAllocationReport
from .allocation import TASAPIDriver, fill_allocation_sources

from .exceptions import TASPluginException


logger = logging.getLogger(__name__)


def monitor_jetstream_allocation_sources():
    """
    Queries the TACC API for Jetstream allocations
    """
    new_sources = fill_allocation_sources(True)
    return new_sources


def create_reports():
    """
    GO through the list of all users or all providers
    For each username, get an XSede API map to the 'TACC username'
    if 'TACC username' includes a jetstream resource, create a report
    """
    user_allocation_list = UserAllocationSource.objects.all()
    all_reports = []
    driver = TASAPIDriver()
    for item in user_allocation_list:
        allocation_id = item.allocation_source.source_id
        project_name = driver.get_allocation_project_name(allocation_id)
        try:
            project_report = _create_tas_report_for(
                item.user,
                item.user.username,
                project_name)
        except TASPluginException:
            logger.exception("Could not create the report because of the error below, If this happens in production contact a developer.")
            #raise
            continue
        all_reports.append(project_report)
    return all_reports


def _create_tas_report_for(user, tacc_username, tacc_project_name):
    all_reports = []
    if not hasattr(user, 'current_identities'):
        raise TASPluginException(
            "User %s does not have attribute 'current_identities'" % user)
    #for ident in user.current_identities:
    report = _create_tas_report(
<<<<<<< HEAD
        ident, user,
        tacc_username, tacc_project_name,
=======
            user, tacc_username, tacc_project_name
>>>>>>> 487bf7f8
    )
    return report


<<<<<<< HEAD
def _create_tas_report(identity, user, 
    tacc_username, tacc_project, scheduler_id=None):
=======
def _create_tas_report(user,
                       tacc_username, tacc_project):
>>>>>>> 487bf7f8
    """
    Create a new report
    """
    if not user:
        raise TASPluginException("User missing")
    if not tacc_username:
        raise TASPluginException("TACC Username missing")
    if not tacc_project:
        raise TASPluginException("OpenStack/TACC Project missing")

    last_report = TASAllocationReport.objects.filter(
        project_name=tacc_project,
        #scheduler_id=scheduler_id,
        user=user
        ).order_by('end_date').last()
    if not last_report:
        start_date = user.date_joined
    else:
        start_date = last_report.end_date
    end_date = timezone.now()

    compute_used = total_usage(user,start_date,allocation_source=tacc_project,end_date=end_date)

    if compute_used < 0:
        raise TASPluginException(
            "Identity was not able to accurately calculate usage: %s"
            % identity)

    new_report = TASAllocationReport.objects.create(
        user=user, username=tacc_username, project_name=tacc_project,
        compute_used=compute_used,
        queue_name="Atmosphere",
        scheduler_id="use.jetstream-cloud.org",
        start_date=start_date,
        end_date=end_date,
        tacc_api=settings.TACC_API_URL)
    logger.info("Created New Report:%s" % new_report)
    return new_report

@task(name="create_report")
def create_report():
    create_reports()
    #write code to post data to TACC api
    send_reports()


def send_reports():
    for tas_report in TASAllocationReport.objects.filter(success=False):
        tas_report.send()

@task(name="update_snapshot")
def update_snapshot():
    allocation_source_total_compute = {}
    allocation_source_total_burn_rate = {}
    for source in AllocationSource.objects.all():
         # iterate over user + allocation_source combo
        last_snapshot = AllocationSourceSnapshot.objects.filter(allocation_source=source).first()
        for user_allocation_source in UserAllocationSource.objects.filter(allocation_source__exact=source.id):
            user = user_allocation_source.user
            # determine end date and start date using last snapshot
            if not last_snapshot:
                start_date = user.date_joined
            else:
                start_date = last_snapshot.updated
            end_date = timezone.now()
            # calculate compute used and burn rate for the user and allocation source combo
            compute_used, burn_rate = total_usage(user,start_date,allocation_source=source.name,end_date=end_date,burn_rate=True)

            allocation_source_total_compute[source.name] = allocation_source_total_compute.get(source.name,0) + compute_used
            allocation_source_total_burn_rate[source.name] = allocation_source_total_burn_rate.get(source.name,0) + burn_rate

            payload_ubr = {"allocation_source_id":source.source_id, "username":user.username, "burn_rate":burn_rate}
            EventTable.create_event("user_burn_rate_changed", payload_ubr, user.username)

        payload_as = { 
            "allocation_source_id":source.source_id, 
            "compute_used":allocation_source_total_compute[source.name],
            "global_burn_rate":allocation_source_total_burn_rate[source.name]
        }
        EventTable.create_event("allocation_source_snapshot", payload_as,source.name)<|MERGE_RESOLUTION|>--- conflicted
+++ resolved
@@ -59,23 +59,11 @@
             "User %s does not have attribute 'current_identities'" % user)
     #for ident in user.current_identities:
     report = _create_tas_report(
-<<<<<<< HEAD
-        ident, user,
-        tacc_username, tacc_project_name,
-=======
-            user, tacc_username, tacc_project_name
->>>>>>> 487bf7f8
+        user, tacc_username, tacc_project_name
     )
     return report
 
-
-<<<<<<< HEAD
-def _create_tas_report(identity, user, 
-    tacc_username, tacc_project, scheduler_id=None):
-=======
-def _create_tas_report(user,
-                       tacc_username, tacc_project):
->>>>>>> 487bf7f8
+def _create_tas_report(user,tacc_username, tacc_project):
     """
     Create a new report
     """
@@ -114,6 +102,7 @@
         tacc_api=settings.TACC_API_URL)
     logger.info("Created New Report:%s" % new_report)
     return new_report
+
 
 @task(name="create_report")
 def create_report():
